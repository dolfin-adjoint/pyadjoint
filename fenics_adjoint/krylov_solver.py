--- conflicted
+++ resolved
@@ -1,15 +1,9 @@
 import backend
 
 from pyadjoint.tape import annotate_tape, get_working_tape
-<<<<<<< HEAD
-from .solving import SolveBlock
 from dolfin_adjoint_common import compat
 compat = compat.compat(backend)
 from .blocks import KrylovSolveBlock, KrylovSolveBlockHelper
-=======
-from .solving import SolveLinearSystemBlock
-from .types import compat
->>>>>>> 446ccb1a
 
 
 class KrylovSolver(backend.KrylovSolver):
@@ -88,136 +82,4 @@
         if annotate:
             block.add_output(u.create_block_variable())
 
-<<<<<<< HEAD
-        return out
-=======
-        return out
-
-
-class KrylovSolveBlockHelper(object):
-    def __init__(self):
-        self.forward_solver = None
-        self.adjoint_solver = None
-
-    def reset(self):
-        self.forward_solver = None
-        self.adjoint_solver = None
-
-
-class KrylovSolveBlock(SolveLinearSystemBlock):
-    def __init__(self, A, u, b,
-                 krylov_solver_parameters,
-                 block_helper, nonzero_initial_guess,
-                 pc_operator, krylov_method,
-                 krylov_preconditioner,
-                 **kwargs):
-        super(KrylovSolveBlock, self).__init__(A, u, b, **kwargs)
-
-        self.krylov_solver_parameters = krylov_solver_parameters
-        self.block_helper = block_helper
-        self.nonzero_initial_guess = nonzero_initial_guess
-        self.pc_operator = pc_operator
-        self.method = krylov_method
-        self.preconditioner = krylov_preconditioner
-
-        if self.nonzero_initial_guess:
-            # Here we store a variable that isn't necessarily a dependency.
-            # This means that the graph does not know that we depend on this BlockVariable.
-            # This could lead to unexpected behaviour in the future.
-            # TODO: Consider if this is really a problem.
-            self.func.block_variable.save_output()
-            self.initial_guess = self.func.block_variable
-
-        if self.pc_operator is not None:
-            self.pc_operator = self.pc_operator.form
-            for c in self.pc_operator.coefficients():
-                self.add_dependency(c)
-
-    def _create_initial_guess(self):
-        r = super(KrylovSolveBlock, self)._create_initial_guess()
-        if self.nonzero_initial_guess:
-            backend.Function.assign(r, self.initial_guess.saved_output)
-        return r
-
-    def _assemble_and_solve_adj_eq(self, dFdu_adj_form, dJdu, compute_bdy):
-        dJdu_copy = dJdu.copy()
-        bcs = self._homogenize_bcs()
-
-        solver = self.block_helper.adjoint_solver
-        if solver is None:
-            solver = backend.KrylovSolver(self.method, self.preconditioner)
-
-            if self.assemble_system:
-                rhs_bcs_form = backend.inner(backend.Function(self.function_space),
-                                             dFdu_adj_form.arguments()[0]) * backend.dx
-                A, _ = backend.assemble_system(dFdu_adj_form, rhs_bcs_form, bcs)
-
-                if self.pc_operator is not None:
-                    P = self._replace_form(self.pc_operator)
-                    P, _ = backend.assemble_system(P, rhs_bcs_form, bcs)
-                    solver.set_operators(A, P)
-                else:
-                    solver.set_operator(A)
-            else:
-                A = compat.assemble_adjoint_value(dFdu_adj_form)
-                [bc.apply(A) for bc in bcs]
-
-                if self.pc_operator is not None:
-                    P = self._replace_form(self.pc_operator)
-                    P = compat.assemble_adjoint_value(P)
-                    [bc.apply(P) for bc in bcs]
-                    solver.set_operators(A, P)
-                else:
-                    solver.set_operator(A)
-
-            self.block_helper.adjoint_solver = solver
-
-        solver.parameters.update(self.krylov_solver_parameters)
-        [bc.apply(dJdu) for bc in bcs]
-
-        adj_sol = backend.Function(self.function_space)
-        solver.solve(adj_sol.vector(), dJdu)
-
-        adj_sol_bdy = None
-        if compute_bdy:
-            adj_sol_bdy = compat.function_from_vector(self.function_space, dJdu_copy - compat.assemble_adjoint_value(
-                backend.action(dFdu_adj_form, adj_sol)))
-
-        return adj_sol, adj_sol_bdy
-
-    def _forward_solve(self, lhs, rhs, func, bcs, **kwargs):
-        solver = self.block_helper.forward_solver
-        if solver is None:
-            solver = backend.KrylovSolver(self.method, self.preconditioner)
-            if self.assemble_system:
-                A, _ = backend.assemble_system(lhs, rhs, bcs)
-                if self.pc_operator is not None:
-                    P = self._replace_form(self.pc_operator)
-                    P, _ = backend.assemble_system(P, rhs, bcs)
-                    solver.set_operators(A, P)
-                else:
-                    solver.set_operator(A)
-            else:
-                A = compat.assemble_adjoint_value(lhs)
-                [bc.apply(A) for bc in bcs]
-                if self.pc_operator is not None:
-                    P = self._replace_form(self.pc_operator)
-                    P = compat.assemble_adjoint_value(P)
-                    [bc.apply(P) for bc in bcs]
-                    solver.set_operators(A, P)
-                else:
-                    solver.set_operator(A)
-            self.block_helper.forward_solver = solver
-
-        if self.assemble_system:
-            system_assembler = backend.SystemAssembler(lhs, rhs, bcs)
-            b = backend.Function(self.function_space).vector()
-            system_assembler.assemble(b)
-        else:
-            b = compat.assemble_adjoint_value(rhs)
-            [bc.apply(b) for bc in bcs]
-
-        solver.parameters.update(self.krylov_solver_parameters)
-        solver.solve(func.vector(), b)
-        return func
->>>>>>> 446ccb1a
+        return out