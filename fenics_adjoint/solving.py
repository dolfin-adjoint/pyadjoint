import backend
import ufl
from pyadjoint.tape import get_working_tape
from pyadjoint.block import Block
from .types import Function, DirichletBC


def solve(*args, **kwargs):
    annotate_tape = kwargs.pop("annotate_tape", True)
    output = backend.solve(*args, **kwargs)

    if annotate_tape:
        tape = get_working_tape()
        block = SolveBlock(*args, **kwargs)
        tape.add_block(block)

        block_output = args[1].create_block_output()
        block.add_output(block_output)

    return output


class SolveBlock(Block):
    def __init__(self, *args, **kwargs):
        super(SolveBlock, self).__init__()
        if isinstance(args[0], ufl.equation.Equation):
            # Variational problem.
            eq = args[0]
            self.lhs = eq.lhs
            self.rhs = eq.rhs
            self.func = args[1]

            # Store boundary conditions in a list.
            if len(args) > 2:
                if isinstance(args[2], list):
                    self.bcs = args[2]
                else:
                    self.bcs = [args[2]]
            else:
                self.bcs = []

            if isinstance(self.lhs, ufl.Form) and isinstance(self.rhs, ufl.Form):
                self.linear = True
                # Add dependence on coefficients on the right hand side.
                for c in self.rhs.coefficients():
                    self.add_dependency(c.get_block_output())
            else:
                self.linear = False

            for bc in self.bcs:
                self.add_dependency(bc.get_block_output())

            for c in self.lhs.coefficients():
                self.add_dependency(c.get_block_output())

            #self.add_output(self.func.create_block_output())
        else:
            # Linear algebra problem.
            raise NotImplementedError

    def __str__(self):
        return "{} = {}".format(str(self.lhs), str(self.rhs))

    def evaluate_adj(self):
        fwd_block_output = self.get_outputs()[0]
        u = fwd_block_output.get_output()
        V = u.function_space()
        adj_var = Function(V)

        if self.linear:
            tmp_u = Function(self.func.function_space()) # Replace later? Maybe save function space on initialization.
            F_form = backend.action(self.lhs, tmp_u) - self.rhs
        else:
            tmp_u = self.func
            F_form = self.lhs

        replaced_coeffs = {}
        for block_output in self.get_dependencies():
            coeff = block_output.get_output()
            if coeff in F_form.coefficients():
                replaced_coeffs[coeff] = block_output.get_saved_output()

        replaced_coeffs[tmp_u] = fwd_block_output.get_saved_output()

        F_form = backend.replace(F_form, replaced_coeffs)

        # Obtain (dFdu)^T.
        dFdu = backend.derivative(F_form, fwd_block_output.get_saved_output(), backend.TrialFunction(u.function_space()))

        dFdu = backend.assemble(dFdu)

        # Get dJdu from previous calculations.
        dJdu = fwd_block_output.get_adj_output()

        # TODO: It might make sense to move this so we don't have to do the computations above.
        if isinstance(dJdu, (int, float)) and dJdu == 0:
            return

        # Homogenize and apply boundary conditions on adj_dFdu and dJdu.
        bcs = []
        for bc in self.bcs:
            if isinstance(bc, backend.DirichletBC):
                bc = backend.DirichletBC(bc)
                bc.homogenize()
            bcs.append(bc)
            bc.apply(dFdu)

        dFdu_mat = backend.as_backend_type(dFdu).mat()
        dFdu_mat.transpose(dFdu_mat)

        # Solve the adjoint equations.
        backend.solve(dFdu, adj_var.vector(), dJdu)

        for block_output in self.get_dependencies():
            c = block_output.get_output()
            if c != self.func:
                if isinstance(c, backend.Function):
                    if c in replaced_coeffs:
                        c_rep = replaced_coeffs[c]
                    else:
                        c_rep = c

                    dFdm = -backend.derivative(F_form, c_rep, backend.TrialFunction(c.function_space()))
                    dFdm = backend.assemble(dFdm)

                    dFdm_mat = backend.as_backend_type(dFdm).mat()

                    import numpy as np
                    bc_rows = []
                    for bc in bcs:
                        for key in bc.get_boundary_values():
                            bc_rows.append(key)

                    dFdm.zero(np.array(bc_rows, dtype=np.intc))

                    dFdm_mat.transpose(dFdm_mat)

                    block_output.add_adj_output(dFdm*adj_var.vector())
                elif isinstance(c, backend.Constant):
                    dFdm = -backend.derivative(F_form, c, backend.Constant(1))
                    dFdm = backend.assemble(dFdm)

                    [bc.apply(dFdm) for bc in bcs]

                    block_output.add_adj_output(dFdm.inner(adj_var.vector()))
                elif isinstance(c, backend.DirichletBC):
                    tmp_bc = backend.DirichletBC(V, adj_var, c.user_sub_domain())
                    adj_output = Function(V)
                    tmp_bc.apply(adj_output.vector())

                    block_output.add_adj_output(adj_output.vector())
                elif isinstance(c, backend.Expression):
                    if c in replaced_coeffs:
                        c_rep = replaced_coeffs[c]
                    else:
                        c_rep = c
                    
                    dFdm = -backend.derivative(F_form, c_rep, backend.TrialFunction(V)) # TODO: What space to use?
                    dFdm = backend.assemble(dFdm)

                    dFdm_mat = backend.as_backend_type(dFdm).mat()

                    import numpy as np
                    bc_rows = []
                    for bc in bcs:
                        for key in bc.get_boundary_values():
                            bc_rows.append(key)

                    dFdm.zero(np.array(bc_rows, dtype=np.intc))

                    dFdm_mat.transpose(dFdm_mat)

<<<<<<< HEAD
                    block_output.add_adj_output(dFdm*adj_var.vector())

    def recompute(self):
        replace_lhs_coeffs = {}
        replace_rhs_coeffs = {}
        for block_output in self.get_dependencies():
            c = block_output.output
            c_rep = block_output.get_saved_output()

            if c != c_rep:
                if c in self.lhs.coefficients():
                    replace_lhs_coeffs[c] = c_rep
                
                if self.linear and c in self.rhs.coefficients():
                    replace_rhs_coeffs[c] = c_rep

        lhs = backend.replace(self.lhs, replace_lhs_coeffs)
        
        rhs = 0
        if self.linear:
            rhs = backend.replace(self.rhs, replace_rhs_coeffs)

        backend.solve(lhs == rhs, self.func, self.bcs)
        #print self.func.vector().array()
=======
                    block_output.add_adj_output([[dFdm*adj_var.vector(), V]])
>>>>>>> d4e48f89
<|MERGE_RESOLUTION|>--- conflicted
+++ resolved
@@ -170,8 +170,7 @@
 
                     dFdm_mat.transpose(dFdm_mat)
 
-<<<<<<< HEAD
-                    block_output.add_adj_output(dFdm*adj_var.vector())
+                    block_output.add_adj_output([[dFdm*adj_var.vector(), V]])
 
     def recompute(self):
         replace_lhs_coeffs = {}
@@ -193,8 +192,4 @@
         if self.linear:
             rhs = backend.replace(self.rhs, replace_rhs_coeffs)
 
-        backend.solve(lhs == rhs, self.func, self.bcs)
-        #print self.func.vector().array()
-=======
-                    block_output.add_adj_output([[dFdm*adj_var.vector(), V]])
->>>>>>> d4e48f89
+        backend.solve(lhs == rhs, self.func, self.bcs)