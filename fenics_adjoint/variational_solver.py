import backend
from pyadjoint.tape import get_working_tape, stop_annotating, annotate_tape, no_annotations
<<<<<<< HEAD
from .solving import SolveBlock
from .blocks import LinearVariationalSolveBlock, NonlinearVariationalSolveBlock
=======
from .solving import GenericSolveBlock

>>>>>>> 446ccb1a

class NonlinearVariationalProblem(backend.NonlinearVariationalProblem):
    """This object is overloaded so that solves using this class are automatically annotated,
    so that pyadjoint can automatically derive the adjoint and tangent linear models."""

    @no_annotations
    def __init__(self, F, u, bcs=None, J=None, *args, **kwargs):
        super(NonlinearVariationalProblem, self).__init__(F, u, bcs, J,
                                                          *args, **kwargs)
        self._ad_F = F
        self._ad_u = u
        self._ad_bcs = bcs
        self._ad_J = J
        self._ad_args = args
        self._ad_kwargs = kwargs


class NonlinearVariationalSolver(backend.NonlinearVariationalSolver):
    """This object is overloaded so that solves using this class are automatically annotated,
    so that pyadjoint can automatically derive the adjoint and tangent linear models."""

    @no_annotations
    def __init__(self, problem, *args, **kwargs):
        super(NonlinearVariationalSolver, self).__init__(problem, *args, **kwargs)
        self._ad_problem = problem
        self._ad_args = args
        self._ad_kwargs = kwargs

    def solve(self, *args, **kwargs):
        """To disable the annotation, just pass :py:data:`annotate=False` to this routine, and it acts exactly like the
        Dolfin solve call. This is useful in cases where the solve is known to be irrelevant or diagnostic
        for the purposes of the adjoint computation (such as projecting fields to other function spaces
        for the purposes of visualisation)."""

        annotate = annotate_tape(kwargs)
        if annotate:
            tape = get_working_tape()
            problem = self._ad_problem
            sb_kwargs = NonlinearVariationalSolveBlock.pop_kwargs(kwargs)
            sb_kwargs.update(kwargs)
            block = NonlinearVariationalSolveBlock(problem._ad_F == 0,
                                                   problem._ad_u,
                                                   problem._ad_bcs,
                                                   problem_J=problem._ad_J,
                                                   problem_args=problem._ad_args,
                                                   problem_kwargs=problem._ad_kwargs,
                                                   solver_params=self.parameters,
                                                   solver_args=self._ad_args,
                                                   solver_kwargs=self._ad_kwargs,
                                                   solve_args=args,
                                                   solve_kwargs=kwargs,
                                                   **sb_kwargs)
            tape.add_block(block)

        with stop_annotating():
            out = super(NonlinearVariationalSolver, self).solve(*args, **kwargs)

        if annotate:
            block.add_output(self._ad_problem._ad_u.create_block_variable())

        return out


class LinearVariationalProblem(backend.LinearVariationalProblem):
    """This object is overloaded so that solves using this class are automatically annotated,
    so that pyadjoint can automatically derive the adjoint and tangent linear models."""

    @no_annotations
    def __init__(self, a, L, u, bcs=None, *args, **kwargs):
        super(LinearVariationalProblem, self).__init__(a, L, u, bcs,
                                                       *args, **kwargs)
        self._ad_a = a
        self._ad_L = L
        self._ad_u = u
        self._ad_bcs = bcs
        self._ad_args = args
        self._ad_kwargs = kwargs


class LinearVariationalSolver(backend.LinearVariationalSolver):
    """This object is overloaded so that solves using this class are automatically annotated,
    so that pyadjoint can automatically derive the adjoint and tangent linear models."""

    @no_annotations
    def __init__(self, problem, *args, **kwargs):
        super(LinearVariationalSolver, self).__init__(problem, *args, **kwargs)
        self._ad_problem = problem
        self._ad_args = args
        self._ad_kwargs = kwargs

    def solve(self, *args, **kwargs):
        """To disable the annotation, just pass :py:data:`annotate=False` to this routine, and it acts exactly like the
        Dolfin solve call. This is useful in cases where the solve is known to be irrelevant or diagnostic
        for the purposes of the adjoint computation (such as projecting fields to other function spaces
        for the purposes of visualisation)."""

        annotate = annotate_tape(kwargs)
        if annotate:
            tape = get_working_tape()
            problem = self._ad_problem
            sb_kwargs = LinearVariationalSolveBlock.pop_kwargs(kwargs)
            sb_kwargs.update(kwargs)
            block = LinearVariationalSolveBlock(problem._ad_a == problem._ad_L,
                                                problem._ad_u,
                                                problem._ad_bcs,
                                                problem_args=problem._ad_args,
                                                problem_kwargs=problem._ad_kwargs,
                                                solver_params=self.parameters,
                                                solver_args=self._ad_args,
                                                solver_kwargs=self._ad_kwargs,
                                                solve_args=args,
                                                solve_kwargs=kwargs,
                                                **sb_kwargs)
            tape.add_block(block)

        with stop_annotating():
            out = super(LinearVariationalSolver, self).solve(*args, **kwargs)

        if annotate:
            block.add_output(self._ad_problem._ad_u.create_block_variable())

<<<<<<< HEAD
        return out
=======
        return out


class NonlinearVariationalSolveBlock(GenericSolveBlock):
    def __init__(self, equation, func, bcs, problem_J,
                 problem_args, problem_kwargs,
                 solver_params, solver_args,
                 solver_kwargs, solve_args, solve_kwargs,
                 **kwargs):
        lhs = equation.lhs
        rhs = equation.rhs
        func = func
        bcs = bcs

        self.problem_J = problem_J
        self.problem_args = problem_args
        self.problem_kwargs = problem_kwargs
        self.solver_params = solver_params.copy()
        self.solver_args = solver_args
        self.solver_kwargs = solver_kwargs
        self.solve_args = solve_args
        self.solve_kwargs = solve_kwargs

        super(NonlinearVariationalSolveBlock, self).__init__(lhs, rhs, func, bcs, **kwargs)

        if self.problem_J is not None:
            for coeff in self.problem_J.coefficients():
                self.add_dependency(coeff, no_duplicates=True)

    def _init_solver_parameters(self, args, kwargs):
        super()._init_solver_parameters(args, kwargs)
        if len(self.adj_args) <= 0 and len(self.adj_kwargs) <= 0:
            params_key = "{}_solver".format(self.solver_params["nonlinear_solver"])

            if params_key in self.solver_params:
                method = self.solver_params[params_key]["linear_solver"]
                precond = self.solver_params[params_key]["preconditioner"]
                self.adj_args = [method, precond]

    def _forward_solve(self, lhs, rhs, func, bcs, **kwargs):
        J = self.problem_J
        if J is not None:
            J = self._replace_form(J, func)
        problem = backend.NonlinearVariationalProblem(lhs, func, bcs, J=J, *self.problem_args, **self.problem_kwargs)
        solver = backend.NonlinearVariationalSolver(problem, *self.solver_args, **self.solver_kwargs)
        solver.parameters.update(self.solver_params)
        solver.solve(*self.solve_args, **self.solve_kwargs)
        return func


class LinearVariationalSolveBlock(GenericSolveBlock):
    def __init__(self, equation, func, bcs,
                 problem_args, problem_kwargs,
                 solver_params, solver_args,
                 solver_kwargs, solve_args, solve_kwargs,
                 **kwargs):
        lhs = equation.lhs
        rhs = equation.rhs
        func = func
        bcs = bcs

        self.problem_args = problem_args
        self.problem_kwargs = problem_kwargs
        self.solver_params = solver_params.copy()
        self.solver_args = solver_args
        self.solver_kwargs = solver_kwargs
        self.solve_args = solve_args
        self.solve_kwargs = solve_kwargs

        super(LinearVariationalSolveBlock, self).__init__(lhs, rhs, func, bcs, **kwargs)

    def _init_solver_parameters(self, args, kwargs):
        super()._init_solver_parameters(args, kwargs)
        if len(self.adj_args) <= 0 and len(self.adj_kwargs) <= 0:
            method = self.solver_params["linear_solver"]
            precond = self.solver_params["preconditioner"]
            self.adj_args = [method, precond]

    def _forward_solve(self, lhs, rhs, func, bcs, **kwargs):
        problem = backend.LinearVariationalProblem(lhs, rhs, func, bcs, *self.problem_args, **self.problem_kwargs)
        solver = backend.LinearVariationalSolver(problem, *self.solver_args, **self.solver_kwargs)
        solver.parameters.update(self.solver_params)
        solver.solve(*self.solve_args, **self.solve_kwargs)
        return func
>>>>>>> 446ccb1a
<|MERGE_RESOLUTION|>--- conflicted
+++ resolved
@@ -1,12 +1,7 @@
 import backend
 from pyadjoint.tape import get_working_tape, stop_annotating, annotate_tape, no_annotations
-<<<<<<< HEAD
-from .solving import SolveBlock
 from .blocks import LinearVariationalSolveBlock, NonlinearVariationalSolveBlock
-=======
-from .solving import GenericSolveBlock
 
->>>>>>> 446ccb1a
 
 class NonlinearVariationalProblem(backend.NonlinearVariationalProblem):
     """This object is overloaded so that solves using this class are automatically annotated,
@@ -128,91 +123,4 @@
         if annotate:
             block.add_output(self._ad_problem._ad_u.create_block_variable())
 
-<<<<<<< HEAD
-        return out
-=======
-        return out
-
-
-class NonlinearVariationalSolveBlock(GenericSolveBlock):
-    def __init__(self, equation, func, bcs, problem_J,
-                 problem_args, problem_kwargs,
-                 solver_params, solver_args,
-                 solver_kwargs, solve_args, solve_kwargs,
-                 **kwargs):
-        lhs = equation.lhs
-        rhs = equation.rhs
-        func = func
-        bcs = bcs
-
-        self.problem_J = problem_J
-        self.problem_args = problem_args
-        self.problem_kwargs = problem_kwargs
-        self.solver_params = solver_params.copy()
-        self.solver_args = solver_args
-        self.solver_kwargs = solver_kwargs
-        self.solve_args = solve_args
-        self.solve_kwargs = solve_kwargs
-
-        super(NonlinearVariationalSolveBlock, self).__init__(lhs, rhs, func, bcs, **kwargs)
-
-        if self.problem_J is not None:
-            for coeff in self.problem_J.coefficients():
-                self.add_dependency(coeff, no_duplicates=True)
-
-    def _init_solver_parameters(self, args, kwargs):
-        super()._init_solver_parameters(args, kwargs)
-        if len(self.adj_args) <= 0 and len(self.adj_kwargs) <= 0:
-            params_key = "{}_solver".format(self.solver_params["nonlinear_solver"])
-
-            if params_key in self.solver_params:
-                method = self.solver_params[params_key]["linear_solver"]
-                precond = self.solver_params[params_key]["preconditioner"]
-                self.adj_args = [method, precond]
-
-    def _forward_solve(self, lhs, rhs, func, bcs, **kwargs):
-        J = self.problem_J
-        if J is not None:
-            J = self._replace_form(J, func)
-        problem = backend.NonlinearVariationalProblem(lhs, func, bcs, J=J, *self.problem_args, **self.problem_kwargs)
-        solver = backend.NonlinearVariationalSolver(problem, *self.solver_args, **self.solver_kwargs)
-        solver.parameters.update(self.solver_params)
-        solver.solve(*self.solve_args, **self.solve_kwargs)
-        return func
-
-
-class LinearVariationalSolveBlock(GenericSolveBlock):
-    def __init__(self, equation, func, bcs,
-                 problem_args, problem_kwargs,
-                 solver_params, solver_args,
-                 solver_kwargs, solve_args, solve_kwargs,
-                 **kwargs):
-        lhs = equation.lhs
-        rhs = equation.rhs
-        func = func
-        bcs = bcs
-
-        self.problem_args = problem_args
-        self.problem_kwargs = problem_kwargs
-        self.solver_params = solver_params.copy()
-        self.solver_args = solver_args
-        self.solver_kwargs = solver_kwargs
-        self.solve_args = solve_args
-        self.solve_kwargs = solve_kwargs
-
-        super(LinearVariationalSolveBlock, self).__init__(lhs, rhs, func, bcs, **kwargs)
-
-    def _init_solver_parameters(self, args, kwargs):
-        super()._init_solver_parameters(args, kwargs)
-        if len(self.adj_args) <= 0 and len(self.adj_kwargs) <= 0:
-            method = self.solver_params["linear_solver"]
-            precond = self.solver_params["preconditioner"]
-            self.adj_args = [method, precond]
-
-    def _forward_solve(self, lhs, rhs, func, bcs, **kwargs):
-        problem = backend.LinearVariationalProblem(lhs, rhs, func, bcs, *self.problem_args, **self.problem_kwargs)
-        solver = backend.LinearVariationalSolver(problem, *self.solver_args, **self.solver_kwargs)
-        solver.parameters.update(self.solver_params)
-        solver.solve(*self.solve_args, **self.solve_kwargs)
-        return func
->>>>>>> 446ccb1a
+        return out