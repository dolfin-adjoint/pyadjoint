import backend
import ufl

from pyadjoint.adjfloat import AdjFloat
from pyadjoint.block import Block
from pyadjoint.overloaded_type import (OverloadedType, FloatingType,
                                       create_overloaded_object,
                                       register_overloaded_type,
                                       get_overloaded_class)
from pyadjoint.tape import get_working_tape, annotate_tape, stop_annotating, \
    no_annotations
<<<<<<< HEAD
from dolfin_adjoint_common import compat
compat = compat.compat(backend)
=======
from . import compat
from .compat import gather
from pyadjoint.enlisting import Enlist
>>>>>>> 446ccb1a
import numpy
from fenics_adjoint.blocks import (FunctionEvalBlock, FunctionMergeBlock,
                                   FunctionSplitBlock, FunctionAssignBlock)


@register_overloaded_type
class Function(FloatingType, backend.Function):
    def __init__(self, *args, **kwargs):
        super(Function, self).__init__(*args,
                                       block_class=kwargs.pop("block_class",
                                                              None),
                                       _ad_floating_active=kwargs.pop(
                                           "_ad_floating_active", False),
                                       _ad_args=kwargs.pop("_ad_args", None),
                                       output_block_class=kwargs.pop(
                                           "output_block_class", None),
                                       _ad_output_args=kwargs.pop(
                                           "_ad_output_args", None),
                                       _ad_outputs=kwargs.pop("_ad_outputs",
                                                              None),
                                       annotate=kwargs.pop("annotate", True),
                                       **kwargs)
        backend.Function.__init__(self, *args, **kwargs)

    @classmethod
    def _ad_init_object(cls, obj):
        return compat.type_cast_function(obj, cls)

    def copy(self, *args, **kwargs):
        annotate = annotate_tape(kwargs)
        c = backend.Function.copy(self, *args, **kwargs)
        func = create_overloaded_object(c)

        if annotate:
            if kwargs.pop("deepcopy", False):
                block = FunctionAssignBlock(func, self)
                tape = get_working_tape()
                tape.add_block(block)
                block.add_output(func.create_block_variable())
            else:
                # TODO: Implement. Here we would need to use floating types.
                pass

        return func

    def assign(self, other, *args, **kwargs):
        """To disable the annotation, just pass :py:data:`annotate=False` to this routine, and it acts exactly like the
        Dolfin assign call."""
        # do not annotate in case of self assignment
        annotate = annotate_tape(kwargs) and self != other
        if annotate:
            if not isinstance(other, ufl.core.operator.Operator):
                other = create_overloaded_object(other)
            block = FunctionAssignBlock(self, other)
            tape = get_working_tape()
            tape.add_block(block)

        with stop_annotating():
            ret = super(Function, self).assign(other, *args, **kwargs)

        if annotate:
            block.add_output(self.create_block_variable())

        return ret

    def split(self, *args, **kwargs):
        from .function_assigner import FunctionAssigner, FunctionAssignerBlock
        deepcopy = kwargs.get("deepcopy", False)
        annotate = annotate_tape(kwargs)
        num_sub_spaces = backend.Function.function_space(self).num_sub_spaces()
<<<<<<< HEAD
        ret = [Function(self, i,
                        block_class=FunctionSplitBlock,
                        _ad_floating_active=True,
                        _ad_args=[self, i],
                        _ad_output_args=[i],
                        output_block_class=FunctionMergeBlock,
                        _ad_outputs=[self])
               for i in range(num_sub_spaces)]
        return tuple(ret)
=======
        if not annotate:
            if deepcopy:
                ret = tuple(create_overloaded_object(f)
                            for f in backend.Function.split(self, *args, **kwargs))
            else:
                ret = tuple(compat.create_function(self, i)
                            for i in range(num_sub_spaces))
        elif deepcopy:
            ret = []
            fs = []
            for idx, f in enumerate(backend.Function.split(self, *args, **kwargs)):
                f = create_overloaded_object(f)
                fs.append(f.function_space())
                ret.append(f)
            fa = FunctionAssigner(fs, self.function_space())
            block = FunctionAssignerBlock(fa, Enlist(self))
            tape = get_working_tape()
            tape.add_block(block)
            for output in ret:
                block.add_output(output.block_variable)
            ret = tuple(ret)
        else:
            ret = tuple(compat.create_function(self,
                                               i,
                                               block_class=SplitBlock,
                                               _ad_floating_active=True,
                                               _ad_args=[self, i],
                                               _ad_output_args=[i],
                                               output_block_class=MergeBlock,
                                               _ad_outputs=[self])
                        for i in range(num_sub_spaces))
        return ret
>>>>>>> 446ccb1a

    def __call__(self, *args, **kwargs):
        annotate = False
        if len(args) == 1 and isinstance(args[0], (numpy.ndarray,)):
            annotate = annotate_tape(kwargs)

        if annotate:
            block = FunctionEvalBlock(self, args[0])
            tape = get_working_tape()
            tape.add_block(block)

        with stop_annotating():
            out = backend.Function.__call__(self, *args, **kwargs)

        if annotate:
            out = create_overloaded_object(out)
            block.add_output(out.create_block_variable())

        return out

    def vector(self):
        vec = backend.Function.vector(self)
        vec.function = self
        return vec

    @no_annotations
    def _ad_convert_type(self, value, options=None):
        options = {} if options is None else options
        riesz_representation = options.get("riesz_representation", "l2")

        if riesz_representation == "l2":
            return create_overloaded_object(
                compat.function_from_vector(self.function_space(), value, cls=backend.Function)
            )
        elif riesz_representation == "L2":
            ret = compat.create_function(self.function_space())
            u = backend.TrialFunction(self.function_space())
            v = backend.TestFunction(self.function_space())
            M = backend.assemble(backend.inner(u, v) * backend.dx)
            compat.linalg_solve(M, ret.vector(), value)
            return ret
        elif riesz_representation == "H1":
            ret = compat.create_function(self.function_space())
            u = backend.TrialFunction(self.function_space())
            v = backend.TestFunction(self.function_space())
            M = backend.assemble(
                backend.inner(u, v) * backend.dx + backend.inner(
                    backend.grad(u), backend.grad(v)) * backend.dx)
            compat.linalg_solve(M, ret.vector(), value)
            return ret
        elif callable(riesz_representation):
            return riesz_representation(value)
        else:
            raise NotImplementedError(
                "Unknown Riesz representation %s" % riesz_representation)

    @no_annotations
    def _ad_create_checkpoint(self):
        if self.block is None:
            # TODO: This might crash if annotate=False, but still using a sub-function.
            #       Because subfunction.copy(deepcopy=True) raises the can't access vector error.
            return self.copy(deepcopy=True)

        dep = self.block.get_dependencies()[0].saved_output
        return dep.sub(self.block.idx, deepcopy=False)

    def _ad_restore_at_checkpoint(self, checkpoint):
        return checkpoint

    @no_annotations
    def adj_update_value(self, value):
        self.original_block_variable.checkpoint = value._ad_create_checkpoint()

    @no_annotations
    def _ad_mul(self, other):
        r = get_overloaded_class(backend.Function)(self.function_space())
        backend.Function.assign(r, self * other)
        return r

    @no_annotations
    def _ad_add(self, other):
        r = get_overloaded_class(backend.Function)(self.function_space())
        backend.Function.assign(r, self + other)
        return r

    def _ad_dot(self, other, options=None):
        options = {} if options is None else options
        riesz_representation = options.get("riesz_representation", "l2")
        if riesz_representation == "l2":
            return self.vector().inner(other.vector())
        elif riesz_representation == "L2":
            return backend.assemble(backend.inner(self, other) * backend.dx)
        elif riesz_representation == "H1":
            return backend.assemble(
                (backend.inner(self, other) + backend.inner(backend.grad(self),
                                                            backend.grad(
                                                                other))) * backend.dx)
        else:
            raise NotImplementedError(
                "Unknown Riesz representation %s" % riesz_representation)

    @staticmethod
    def _ad_assign_numpy(dst, src, offset):
        range_begin, range_end = dst.vector().local_range()
        m_a_local = src[offset + range_begin:offset + range_end]
        dst.vector().set_local(m_a_local)
        dst.vector().apply('insert')
        offset += dst.vector().size()
        return dst, offset

    @staticmethod
    def _ad_to_list(m):
        if not hasattr(m, "gather"):
            m_v = m.vector()
        else:
            m_v = m
        m_a = compat.gather(m_v)

        return m_a.tolist()

    def _ad_copy(self):
        r = get_overloaded_class(backend.Function)(self.function_space())
        backend.Function.assign(r, self)
        return r

    def _ad_dim(self):
        return self.function_space().dim()

    def _ad_imul(self, other):
        vec = self.vector()
        vec *= other

    def _ad_iadd(self, other):
        vec = self.vector()
        # FIXME: PETSc complains when we add the same vector to itself.
        # So we make a copy.
        vec += other.vector().copy()

    def _reduce(self, r, r0):
        vec = self.vector().get_local()
        for i in range(len(vec)):
            r0 = r(vec[i], r0)
        return r0

    def _applyUnary(self, f):
        vec = self.vector()
        npdata = vec.get_local()
        for i in range(len(npdata)):
            npdata[i] = f(npdata[i])
        vec.set_local(npdata)
        vec.apply("insert")

    def _applyBinary(self, f, y):
        vec = self.vector()
        npdata = vec.get_local()
        npdatay = y.vector().get_local()
        for i in range(len(npdata)):
            npdata[i] = f(npdata[i], npdatay[i])
        vec.set_local(npdata)
        vec.apply("insert")

    def __deepcopy__(self, memodict={}):
<<<<<<< HEAD
        return self.copy(deepcopy=True)
=======
        return self.copy(deepcopy=True)


def _extract_functions_from_lincom(lincom, functions=None):
    functions = functions or []
    if isinstance(lincom, backend.Function):
        functions.append(lincom)
        return functions
    else:
        for op in lincom.ufl_operands:
            functions = _extract_functions_from_lincom(op, functions)
    return functions


class EvalBlock(Block):
    def __init__(self, func, coords):
        super().__init__()
        self.add_dependency(func)
        self.coords = coords

    def evaluate_adj_component(self, inputs, adj_inputs, block_variable, idx, prepared=None):
        p = backend.Point(numpy.array(self.coords))
        V = inputs[0].function_space()
        dofs = V.dofmap()
        mesh = V.mesh()
        element = V.element()
        visited = []
        adj_vec = backend.Function(V).vector()

        for cell_idx in range(len(mesh.cells())):
            cell = backend.Cell(mesh, cell_idx)
            if cell.contains(p):
                for ref_dof, dof in enumerate(dofs.cell_dofs(cell_idx)):
                    if dof in visited:
                        continue
                    visited.append(dof)
                    basis = element.evaluate_basis(ref_dof,
                                                   p.array(),
                                                   cell.get_coordinate_dofs(),
                                                   cell.orientation())
                    adj_vec[dof] = basis.dot(adj_inputs[idx])
        return adj_vec

    def recompute_component(self, inputs, block_variable, idx, prepared):
        return inputs[0](self.coords)


class AssignBlock(Block):
    def __init__(self, func, other):
        super(AssignBlock, self).__init__()
        self.other = None
        self.lincom = False
        if isinstance(other, OverloadedType):
            self.add_dependency(other, no_duplicates=True)
        else:
            # Assume that this is a linear combination
            functions = _extract_functions_from_lincom(other)
            for f in functions:
                self.add_dependency(f, no_duplicates=True)
            self.expr = other
            self.lincom = True

    def prepare_evaluate_adj(self, inputs, adj_inputs, relevant_dependencies):
        V = self.get_outputs()[0].output.function_space()
        adj_input_func = compat.function_from_vector(V, adj_inputs[0])

        if not self.lincom:
            return adj_input_func
        # If what was assigned was not a lincom (only currently relevant in firedrake),
        # then we need to replace the coefficients in self.expr with new values.
        replace_map = {}
        for dep in self.get_dependencies():
            replace_map[dep.output] = dep.saved_output
        expr = ufl.replace(self.expr, replace_map)
        return expr, adj_input_func

    def evaluate_adj_component(self, inputs, adj_inputs, block_variable, idx,
                               prepared=None):
        if not self.lincom:
            if isinstance(block_variable.output, (AdjFloat, backend.Constant)):
                return adj_inputs[0].sum()
            else:
                adj_output = backend.Function(
                    block_variable.output.function_space())
                adj_output.assign(prepared)
                return adj_output.vector()
        else:
            # Linear combination
            expr, adj_input_func = prepared
            adj_output = backend.Function(
                block_variable.output.function_space())
            diff_expr = ufl.algorithms.expand_derivatives(
                ufl.derivative(expr, block_variable.saved_output,
                               adj_input_func)
            )
            adj_output.assign(diff_expr)
            return adj_output.vector()

    def prepare_evaluate_tlm(self, inputs, tlm_inputs, relevant_outputs):
        if not self.lincom:
            return None

        replace_map = {}
        for dep in self.get_dependencies():
            V = dep.output.function_space()
            tlm_input = dep.tlm_value or backend.Function(V)
            replace_map[dep.output] = tlm_input
        expr = ufl.replace(self.expr, replace_map)

        return expr

    def evaluate_tlm_component(self, inputs, tlm_inputs, block_variable, idx,
                               prepared=None):
        if not self.lincom:
            return tlm_inputs[0]

        expr = prepared
        V = block_variable.output.function_space()
        tlm_output = backend.Function(V)
        backend.Function.assign(tlm_output, expr)
        return tlm_output

    def prepare_evaluate_hessian(self, inputs, hessian_inputs, adj_inputs,
                                 relevant_dependencies):
        return self.prepare_evaluate_adj(inputs, hessian_inputs,
                                         relevant_dependencies)

    def evaluate_hessian_component(self, inputs, hessian_inputs, adj_inputs,
                                   block_variable, idx,
                                   relevant_dependencies, prepared=None):
        # Current implementation assumes lincom in hessian,
        # otherwise we need second-order derivatives here.
        return self.evaluate_adj_component(inputs, hessian_inputs,
                                           block_variable, idx, prepared)

    def prepare_recompute_component(self, inputs, relevant_outputs):
        if not self.lincom:
            return None

        replace_map = {}
        for dep in self.get_dependencies():
            replace_map[dep.output] = dep.saved_output
        return ufl.replace(self.expr, replace_map)

    def recompute_component(self, inputs, block_variable, idx, prepared):
        if not self.lincom:
            prepared = inputs[0]
        output = backend.Function(block_variable.output.function_space())
        backend.Function.assign(output, prepared)
        return output


class SplitBlock(Block):
    def __init__(self, func, idx):
        super(SplitBlock, self).__init__()
        self.add_dependency(func)
        self.idx = idx

    def evaluate_adj_component(self, inputs, adj_inputs, block_variable, idx,
                               prepared=None):
        return adj_inputs[0]

    def evaluate_tlm_component(self, inputs, tlm_inputs, block_variable, idx,
                               prepared=None):
        return backend.Function.sub(tlm_inputs[0], self.idx, deepcopy=True)

    def evaluate_hessian_component(self, inputs, hessian_inputs, adj_inputs,
                                   block_variable, idx,
                                   relevant_dependencies, prepared=None):
        return hessian_inputs[0]

    def recompute_component(self, inputs, block_variable, idx, prepared):
        return backend.Function.sub(inputs[0], self.idx, deepcopy=True)


# TODO: This block is not valid in fenics and not correctly implemented. It should never be used.
class MergeBlock(Block):
    def __init__(self, func, idx):
        super(MergeBlock, self).__init__()
        self.add_dependency(func)
        self.idx = idx

    def evaluate_adj_component(self, inputs, adj_inputs, block_variable, idx,
                               prepared=None):
        return adj_inputs[0]

    def evaluate_tlm(self):
        tlm_input = self.get_dependencies()[0].tlm_value
        if tlm_input is None:
            return
        output = self.get_outputs()[0]
        fs = output.output.function_space()
        f = backend.Function(fs)
        output.add_tlm_output(
            backend.assign(f.sub(self.idx), tlm_input)
        )

    def evaluate_hessian_component(self, inputs, hessian_inputs, adj_inputs,
                                   block_variable, idx,
                                   relevant_dependencies, prepared=None):
        return hessian_inputs[0]

    def recompute(self):
        dep = self.get_dependencies()[0].checkpoint
        output = self.get_outputs()[0].checkpoint
        backend.assign(backend.Function.sub(output, self.idx), dep)
>>>>>>> 446ccb1a
<|MERGE_RESOLUTION|>--- conflicted
+++ resolved
@@ -9,14 +9,11 @@
                                        get_overloaded_class)
 from pyadjoint.tape import get_working_tape, annotate_tape, stop_annotating, \
     no_annotations
-<<<<<<< HEAD
+
 from dolfin_adjoint_common import compat
 compat = compat.compat(backend)
-=======
-from . import compat
-from .compat import gather
+
 from pyadjoint.enlisting import Enlist
->>>>>>> 446ccb1a
 import numpy
 from fenics_adjoint.blocks import (FunctionEvalBlock, FunctionMergeBlock,
                                    FunctionSplitBlock, FunctionAssignBlock)
@@ -87,17 +84,6 @@
         deepcopy = kwargs.get("deepcopy", False)
         annotate = annotate_tape(kwargs)
         num_sub_spaces = backend.Function.function_space(self).num_sub_spaces()
-<<<<<<< HEAD
-        ret = [Function(self, i,
-                        block_class=FunctionSplitBlock,
-                        _ad_floating_active=True,
-                        _ad_args=[self, i],
-                        _ad_output_args=[i],
-                        output_block_class=FunctionMergeBlock,
-                        _ad_outputs=[self])
-               for i in range(num_sub_spaces)]
-        return tuple(ret)
-=======
         if not annotate:
             if deepcopy:
                 ret = tuple(create_overloaded_object(f)
@@ -122,15 +108,14 @@
         else:
             ret = tuple(compat.create_function(self,
                                                i,
-                                               block_class=SplitBlock,
+                                               block_class=FunctionSplitBlock,
                                                _ad_floating_active=True,
                                                _ad_args=[self, i],
                                                _ad_output_args=[i],
-                                               output_block_class=MergeBlock,
+                                               output_block_class=FunctionMergeBlock,
                                                _ad_outputs=[self])
                         for i in range(num_sub_spaces))
         return ret
->>>>>>> 446ccb1a
 
     def __call__(self, *args, **kwargs):
         annotate = False
@@ -293,213 +278,4 @@
         vec.apply("insert")
 
     def __deepcopy__(self, memodict={}):
-<<<<<<< HEAD
-        return self.copy(deepcopy=True)
-=======
-        return self.copy(deepcopy=True)
-
-
-def _extract_functions_from_lincom(lincom, functions=None):
-    functions = functions or []
-    if isinstance(lincom, backend.Function):
-        functions.append(lincom)
-        return functions
-    else:
-        for op in lincom.ufl_operands:
-            functions = _extract_functions_from_lincom(op, functions)
-    return functions
-
-
-class EvalBlock(Block):
-    def __init__(self, func, coords):
-        super().__init__()
-        self.add_dependency(func)
-        self.coords = coords
-
-    def evaluate_adj_component(self, inputs, adj_inputs, block_variable, idx, prepared=None):
-        p = backend.Point(numpy.array(self.coords))
-        V = inputs[0].function_space()
-        dofs = V.dofmap()
-        mesh = V.mesh()
-        element = V.element()
-        visited = []
-        adj_vec = backend.Function(V).vector()
-
-        for cell_idx in range(len(mesh.cells())):
-            cell = backend.Cell(mesh, cell_idx)
-            if cell.contains(p):
-                for ref_dof, dof in enumerate(dofs.cell_dofs(cell_idx)):
-                    if dof in visited:
-                        continue
-                    visited.append(dof)
-                    basis = element.evaluate_basis(ref_dof,
-                                                   p.array(),
-                                                   cell.get_coordinate_dofs(),
-                                                   cell.orientation())
-                    adj_vec[dof] = basis.dot(adj_inputs[idx])
-        return adj_vec
-
-    def recompute_component(self, inputs, block_variable, idx, prepared):
-        return inputs[0](self.coords)
-
-
-class AssignBlock(Block):
-    def __init__(self, func, other):
-        super(AssignBlock, self).__init__()
-        self.other = None
-        self.lincom = False
-        if isinstance(other, OverloadedType):
-            self.add_dependency(other, no_duplicates=True)
-        else:
-            # Assume that this is a linear combination
-            functions = _extract_functions_from_lincom(other)
-            for f in functions:
-                self.add_dependency(f, no_duplicates=True)
-            self.expr = other
-            self.lincom = True
-
-    def prepare_evaluate_adj(self, inputs, adj_inputs, relevant_dependencies):
-        V = self.get_outputs()[0].output.function_space()
-        adj_input_func = compat.function_from_vector(V, adj_inputs[0])
-
-        if not self.lincom:
-            return adj_input_func
-        # If what was assigned was not a lincom (only currently relevant in firedrake),
-        # then we need to replace the coefficients in self.expr with new values.
-        replace_map = {}
-        for dep in self.get_dependencies():
-            replace_map[dep.output] = dep.saved_output
-        expr = ufl.replace(self.expr, replace_map)
-        return expr, adj_input_func
-
-    def evaluate_adj_component(self, inputs, adj_inputs, block_variable, idx,
-                               prepared=None):
-        if not self.lincom:
-            if isinstance(block_variable.output, (AdjFloat, backend.Constant)):
-                return adj_inputs[0].sum()
-            else:
-                adj_output = backend.Function(
-                    block_variable.output.function_space())
-                adj_output.assign(prepared)
-                return adj_output.vector()
-        else:
-            # Linear combination
-            expr, adj_input_func = prepared
-            adj_output = backend.Function(
-                block_variable.output.function_space())
-            diff_expr = ufl.algorithms.expand_derivatives(
-                ufl.derivative(expr, block_variable.saved_output,
-                               adj_input_func)
-            )
-            adj_output.assign(diff_expr)
-            return adj_output.vector()
-
-    def prepare_evaluate_tlm(self, inputs, tlm_inputs, relevant_outputs):
-        if not self.lincom:
-            return None
-
-        replace_map = {}
-        for dep in self.get_dependencies():
-            V = dep.output.function_space()
-            tlm_input = dep.tlm_value or backend.Function(V)
-            replace_map[dep.output] = tlm_input
-        expr = ufl.replace(self.expr, replace_map)
-
-        return expr
-
-    def evaluate_tlm_component(self, inputs, tlm_inputs, block_variable, idx,
-                               prepared=None):
-        if not self.lincom:
-            return tlm_inputs[0]
-
-        expr = prepared
-        V = block_variable.output.function_space()
-        tlm_output = backend.Function(V)
-        backend.Function.assign(tlm_output, expr)
-        return tlm_output
-
-    def prepare_evaluate_hessian(self, inputs, hessian_inputs, adj_inputs,
-                                 relevant_dependencies):
-        return self.prepare_evaluate_adj(inputs, hessian_inputs,
-                                         relevant_dependencies)
-
-    def evaluate_hessian_component(self, inputs, hessian_inputs, adj_inputs,
-                                   block_variable, idx,
-                                   relevant_dependencies, prepared=None):
-        # Current implementation assumes lincom in hessian,
-        # otherwise we need second-order derivatives here.
-        return self.evaluate_adj_component(inputs, hessian_inputs,
-                                           block_variable, idx, prepared)
-
-    def prepare_recompute_component(self, inputs, relevant_outputs):
-        if not self.lincom:
-            return None
-
-        replace_map = {}
-        for dep in self.get_dependencies():
-            replace_map[dep.output] = dep.saved_output
-        return ufl.replace(self.expr, replace_map)
-
-    def recompute_component(self, inputs, block_variable, idx, prepared):
-        if not self.lincom:
-            prepared = inputs[0]
-        output = backend.Function(block_variable.output.function_space())
-        backend.Function.assign(output, prepared)
-        return output
-
-
-class SplitBlock(Block):
-    def __init__(self, func, idx):
-        super(SplitBlock, self).__init__()
-        self.add_dependency(func)
-        self.idx = idx
-
-    def evaluate_adj_component(self, inputs, adj_inputs, block_variable, idx,
-                               prepared=None):
-        return adj_inputs[0]
-
-    def evaluate_tlm_component(self, inputs, tlm_inputs, block_variable, idx,
-                               prepared=None):
-        return backend.Function.sub(tlm_inputs[0], self.idx, deepcopy=True)
-
-    def evaluate_hessian_component(self, inputs, hessian_inputs, adj_inputs,
-                                   block_variable, idx,
-                                   relevant_dependencies, prepared=None):
-        return hessian_inputs[0]
-
-    def recompute_component(self, inputs, block_variable, idx, prepared):
-        return backend.Function.sub(inputs[0], self.idx, deepcopy=True)
-
-
-# TODO: This block is not valid in fenics and not correctly implemented. It should never be used.
-class MergeBlock(Block):
-    def __init__(self, func, idx):
-        super(MergeBlock, self).__init__()
-        self.add_dependency(func)
-        self.idx = idx
-
-    def evaluate_adj_component(self, inputs, adj_inputs, block_variable, idx,
-                               prepared=None):
-        return adj_inputs[0]
-
-    def evaluate_tlm(self):
-        tlm_input = self.get_dependencies()[0].tlm_value
-        if tlm_input is None:
-            return
-        output = self.get_outputs()[0]
-        fs = output.output.function_space()
-        f = backend.Function(fs)
-        output.add_tlm_output(
-            backend.assign(f.sub(self.idx), tlm_input)
-        )
-
-    def evaluate_hessian_component(self, inputs, hessian_inputs, adj_inputs,
-                                   block_variable, idx,
-                                   relevant_dependencies, prepared=None):
-        return hessian_inputs[0]
-
-    def recompute(self):
-        dep = self.get_dependencies()[0].checkpoint
-        output = self.get_outputs()[0].checkpoint
-        backend.assign(backend.Function.sub(output, self.idx), dep)
->>>>>>> 446ccb1a
+        return self.copy(deepcopy=True)