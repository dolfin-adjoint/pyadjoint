--- conflicted
+++ resolved
@@ -86,10 +86,10 @@
 
         def __init__(self, *args, **kwargs):
             self._ad_initialized = False
+            # pop annotate from kwargs before passing them on the backend init
+            self.annotate_tape = annotate_tape(kwargs)
 
             Expression.__init__(self, *args, **kwargs)
-
-<<<<<<< HEAD
             FloatingType.__init__(self,
                                   *args,
                                   block_class=ExpressionBlock,
@@ -97,26 +97,10 @@
                                   _ad_args=[self],
                                   _ad_floating_active=True,
                                   **kwargs)
-=======
-            # pop annotate from kwargs before passing them on the backend init
-            self.annotate_tape = annotate_tape(kwargs)
-
-            OverloadedType.__init__(self, *args, **kwargs)
->>>>>>> 3b606206
             original_init(self, *args, **kwargs)
 
             self._ad_initialized = True
 
-<<<<<<< HEAD
-=======
-            if self.annotate_tape:
-                tape = get_working_tape()
-                block = ExpressionBlock(self)
-                tape.add_block(block)
-                block.add_output(self.block_output)
-
-
->>>>>>> 3b606206
         dict_["__init__"] = __init__
         bases = tuple(bases)
 
@@ -168,9 +152,10 @@
 
         """
         self._ad_initialized = False
+        # pop annotate from kwargs before passing them on the backend init
+        self.annotate_tape = annotate_tape(kwargs)
+
         Expression.__init__(self, *args, **kwargs)
-
-<<<<<<< HEAD
         FloatingType.__init__(self,
                               *args,
                               block_class=ExpressionBlock,
@@ -178,25 +163,10 @@
                               _ad_args=[self],
                               _ad_floating_active=True,
                               **kwargs)
-=======
-        # pop annotate from kwargs before passing them on the backend init
-        self.annotate_tape = annotate_tape(kwargs)
-
-        OverloadedType.__init__(self, *args, **kwargs)
->>>>>>> 3b606206
         original_init(self, cppcode, *args, **kwargs)
 
         self._ad_initialized = True
 
-<<<<<<< HEAD
-=======
-        if self.annotate_tape:
-            tape = get_working_tape()
-            block = ExpressionBlock(self)
-            tape.add_block(block)
-            block.add_output(self.block_output)
-
->>>>>>> 3b606206
     return type.__new__(OverloadedExpressionMetaClass,
                         "CompiledExpression",
                         bases,
