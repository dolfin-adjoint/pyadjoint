import ufl
from pyadjoint import Block, create_overloaded_object


class AssembleBlock(Block):
    def __init__(self, form):
        super(AssembleBlock, self).__init__()
        self.form = form
        if self.backend.__name__ != "firedrake":
            mesh = self.form.ufl_domain().ufl_cargo()
        else:
            mesh = self.form.ufl_domain()
        self.add_dependency(mesh)
        for c in self.form.coefficients():
            self.add_dependency(c, no_duplicates=True)

    def __str__(self):
        return str(self.form)

    def prepare_evaluate_adj(self, inputs, adj_inputs, relevant_dependencies):
        replaced_coeffs = {}
        for block_variable in self.get_dependencies():
            coeff = block_variable.output
            c_rep = block_variable.saved_output
            if coeff in self.form.coefficients():
                replaced_coeffs[coeff] = c_rep

        form = ufl.replace(self.form, replaced_coeffs)
        Nk = tuple(e for e in form.coefficients() if isinstance(e, ufl.ExternalOperator))

        prepared = {}
        prepared["form"] = form
        prepared["extops"] = Nk
        return prepared

    def evaluate_adj_component(self, inputs, adj_inputs, block_variable, idx, prepared=None):
        form = prepared["form"]
        Nk = prepared["extops"]
        adj_input = adj_inputs[0]
        c = block_variable.output
        c_rep = block_variable.saved_output

        if isinstance(c, self.compat.ExpressionType):
            # Create a FunctionSpace from self.form and Expression.
            # And then make a TestFunction from this space.
            mesh = self.form.ufl_domain().ufl_cargo()
            V = c._ad_function_space(mesh)
            dc = self.backend.TestFunction(V)

            dform = self.backend.derivative(form, c_rep, dc)
            output = self.compat.assemble_adjoint_value(dform)
            return [[adj_input * output, V]]

        if isinstance(c, self.backend.Function):
            fct_space = c.function_space()
            dc = self.backend.TestFunction(fct_space)
        elif isinstance(c, self.backend.Constant):
            mesh = self.compat.extract_mesh_from_form(self.form)
<<<<<<< HEAD
            fct_space = c._ad_function_space(mesh)
            dc = self.backend.TestFunction(fct_space)

        if c_rep not in Nk:
            c_substitute = self.backend.Function(fct_space)
            if isinstance(c_rep, self.backend.Constant):
                c_substitute = self.backend.Constant(0.)
            Nk_rep = tuple(self.backend.replace(e, {c_rep: c_substitute}) for e in Nk)
            form_Nk_rep = self.backend.replace(form, dict(zip(Nk, Nk_rep)))
            dform = self.backend.derivative(form_Nk_rep, c_rep, dc)
        else:
            # Reconstruct c_rep operands with saved outputs
            c_rep = c_rep._ufl_expr_reconstruct_(*tuple(e.block_variable.saved_output for e in c_rep.ufl_operands))
            dform = self.backend.derivative(form, c_rep, dc)
=======
            dc = self.backend.TestFunction(c._ad_function_space(mesh))
        elif isinstance(c, self.compat.MeshType):
            c_rep = self.backend.SpatialCoordinate(c_rep)
            dc = self.backend.TestFunction(c._ad_function_space())
>>>>>>> 2659747c

        output = self.compat.assemble_adjoint_value(dform)
        return adj_input * output

    def prepare_evaluate_tlm(self, inputs, tlm_inputs, relevant_outputs):
        return self.prepare_evaluate_adj(inputs, tlm_inputs, self.get_dependencies())

    def evaluate_tlm_component(self, inputs, tlm_inputs, block_variable, idx, prepared=None):
        form = prepared["form"]
        dform = 0.
        for bv in self.get_dependencies():
            c_rep = bv.saved_output
            tlm_value = bv.tlm_value

            if tlm_value is None:
                continue
            if isinstance(c_rep, self.compat.MeshType):
                X = self.backend.SpatialCoordinate(c_rep)
                dform += self.backend.derivative(form, X, tlm_value)
            else:
                dform += self.backend.derivative(form, c_rep, tlm_value)
        if not isinstance(dform, float):
            dform = ufl.algorithms.expand_derivatives(dform)
            dform = self.compat.assemble_adjoint_value(dform)
        return dform

    def prepare_evaluate_hessian(self, inputs, hessian_inputs, adj_inputs, relevant_dependencies):
        return self.prepare_evaluate_adj(inputs, adj_inputs, relevant_dependencies)

    def evaluate_hessian_component(self, inputs, hessian_inputs, adj_inputs, block_variable, idx,
                                   relevant_dependencies, prepared=None):
        form = prepared["form"]
        hessian_input = hessian_inputs[0]
        adj_input = adj_inputs[0]

        c1 = block_variable.output
        c1_rep = block_variable.saved_output

        if isinstance(c1, self.backend.Function):
            dc = self.backend.TestFunction(c1.function_space())
        elif isinstance(c1, self.compat.ExpressionType):
            mesh = form.ufl_domain().ufl_cargo()
            W = c1._ad_function_space(mesh)
            dc = self.backend.TestFunction(W)
        elif isinstance(c1, self.backend.Constant):
            mesh = self.compat.extract_mesh_from_form(form)
            dc = self.backend.TestFunction(c1._ad_function_space(mesh))
        elif isinstance(c1, self.compat.MeshType):
            c1_rep = self.backend.SpatialCoordinate(c1)
            dc = self.backend.TestFunction(c1._ad_function_space())
        else:
            return None

        dform = self.backend.derivative(form, c1_rep, dc)
        dform = ufl.algorithms.expand_derivatives(dform)
        hessian_outputs = hessian_input * self.compat.assemble_adjoint_value(dform)

        ddform = 0
        for other_idx, bv in relevant_dependencies:
            c2_rep = bv.saved_output
            tlm_input = bv.tlm_value

            if tlm_input is None:
                continue

            if isinstance(c2_rep, self.compat.MeshType):
                X = self.backend.SpatialCoordinate(c2_rep)
                ddform += self.backend.derivative(dform, X, tlm_input)
            else:
                ddform += self.backend.derivative(dform, c2_rep, tlm_input)

        if not isinstance(ddform, float):
            ddform = ufl.algorithms.expand_derivatives(ddform)
            if not ddform.empty():
                hessian_outputs += adj_input * self.compat.assemble_adjoint_value(ddform)

        if isinstance(c1, self.compat.ExpressionType):
            return [(hessian_outputs, W)]
        else:
            return hessian_outputs

    def prepare_recompute_component(self, inputs, relevant_outputs):
        return self.prepare_evaluate_adj(inputs, None, None)

    def recompute_component(self, inputs, block_variable, idx, prepared):
        form = prepared["form"]
        output = self.backend.assemble(form)
        output = create_overloaded_object(output)
        return output<|MERGE_RESOLUTION|>--- conflicted
+++ resolved
@@ -50,13 +50,15 @@
             dform = self.backend.derivative(form, c_rep, dc)
             output = self.compat.assemble_adjoint_value(dform)
             return [[adj_input * output, V]]
+        elif isinstance(c, self.compat.MeshType):
+            c_rep = self.backend.SpatialCoordinate(c_rep)
+            dc = self.backend.TestFunction(c._ad_function_space())
 
         if isinstance(c, self.backend.Function):
             fct_space = c.function_space()
             dc = self.backend.TestFunction(fct_space)
         elif isinstance(c, self.backend.Constant):
             mesh = self.compat.extract_mesh_from_form(self.form)
-<<<<<<< HEAD
             fct_space = c._ad_function_space(mesh)
             dc = self.backend.TestFunction(fct_space)
 
@@ -71,12 +73,6 @@
             # Reconstruct c_rep operands with saved outputs
             c_rep = c_rep._ufl_expr_reconstruct_(*tuple(e.block_variable.saved_output for e in c_rep.ufl_operands))
             dform = self.backend.derivative(form, c_rep, dc)
-=======
-            dc = self.backend.TestFunction(c._ad_function_space(mesh))
-        elif isinstance(c, self.compat.MeshType):
-            c_rep = self.backend.SpatialCoordinate(c_rep)
-            dc = self.backend.TestFunction(c._ad_function_space())
->>>>>>> 2659747c
 
         output = self.compat.assemble_adjoint_value(dform)
         return adj_input * output
