--- conflicted
+++ resolved
@@ -131,208 +131,3 @@
                 plt.clf()
             else:
                 plt.savefig(filename)
-
-<<<<<<< HEAD
-=======
-
-class Block(object):
-    """Base class for all Tape Block types.
-    
-    Each instance of a Block type represents an elementary operation in the
-    forward model.
-    
-    Abstract methods
-        :func:`evaluate_adj`
-
-    """
-    __slots__ = ['_dependencies', '_outputs']
-
-    def __init__(self):
-        self._dependencies = []
-        self._outputs = []
-
-    def add_dependency(self, dep):
-        """Adds object to the block dependencies if it has not already been added.
-
-        Args:
-            dep (:class:`BlockOutput`): The object to be added.
-
-        """
-        if not dep in self._dependencies: # Can be optimized if we have need for huge lists.
-            self._dependencies.append(dep)
-
-    def get_dependencies(self):
-        """Returns the list of dependencies.
-
-        Returns:
-            :obj:`list`: A list of :class:`BlockOutput` instances.
-
-        """
-        return self._dependencies
-
-    def add_output(self, obj):
-        """Adds object to the block output list.
-
-        Args:
-            obj (:class:`BlockOutput`): The object to be added.
-
-        """
-        self._outputs.append(obj)
-
-    def get_outputs(self):
-        """Returns the list of block outputs.
-
-        Returns:
-            :obj:`list`: A list of :class:`BlockOutput` instances.
-
-        """
-        return self._outputs
-
-    def reset_variables(self):
-        """Resets all adjoint variables in the block dependencies.
-
-        """
-        for dep in self._dependencies:
-            dep.reset_variables()
-
-    def evaluate_adj(self):
-        """This method must be overriden.
-        
-        The method should implement a routine for evaluating the adjoint of the block.
-
-        """
-        raise NotImplementedError
-
-    def create_graph(self, G, pos, scale=1.0):
-
-        # Edges for block dependencies
-        for xpos, dep in enumerate(self.get_dependencies()):
-            G.add_edge(id(dep), id(self))
-            if "label" not in G.node[id(dep)]:
-                G.node[id(dep)]['label'] = str(dep)
-                G.node[id(dep)]['node_color'] = "r"
-                G.node[id(dep)]['position'] = (scale*(0.1*xpos), scale*(-pos+0.5))
-
-        # Edges for block outputs
-        for xpos, out in enumerate(self.get_outputs()):
-            G.add_edge(id(self), id(out))
-            if "label" not in G.node[id(out)]:
-                G.node[id(out)]['label'] = str(out)
-                G.node[id(out)]['node_color'] = "r"
-                G.node[id(out)]['position'] = (scale*(0.1*xpos), scale*(-pos-0.5))
-
-        # Set properties for Block node
-        G.node[id(self)]['label'] = str(self)
-        G.node[id(self)]['node_color'] = "b"
-        G.node[id(self)]['position'] = (0, scale*(-pos))
-        G.node[id(self)]['shape'] = "box"
-
-
-class BlockOutput(object):
-    """References a block output variable.
-
-    """
-    id_cnt = 0
-
-    def __init__(self, output):
-        self.output = output
-        self.adj_value = 0
-        self.checkpoint = None
-        BlockOutput.id_cnt += 1
-        self.id = BlockOutput.id_cnt
-
-    def add_adj_output(self, val):
-        self.adj_value += val
-
-    def get_adj_output(self):
-        #print "Bugger ut: ", self.adj_value
-        #print self.output
-        return self.adj_value
-
-    def set_initial_adj_input(self, value):
-        self.adj_value = value
-
-    def reset_variables(self):
-        self.adj_value = 0
-
-    def get_output(self):
-        return self.output
-
-    def save_output(self):
-        self.checkpoint = self.output._ad_create_checkpoint()
-
-    def get_saved_output(self):
-        if self.checkpoint:
-            return self.output._ad_restore_at_checkpoint(self.checkpoint)
-        else:
-            return self.output
-
-    def __str__(self):
-        return str(self.output)
-
-
-class OverloadedType(object):
-    """Base class for OverloadedType types.
-
-    The purpose of each OverloadedType is to extend a type such that
-    it can be referenced by blocks as well as overload basic mathematical
-    operations such as __mul__, __add__, where they are needed.
-
-    """
-    def __init__(self, *args, **kwargs):
-        tape = kwargs.pop("tape", None)
-
-        if tape:
-            self.tape = tape
-        else:
-            self.tape = get_working_tape()
-
-        self.original_block_output = self.create_block_output()
-
-    def create_block_output(self):
-        block_output = BlockOutput(self)
-        self.set_block_output(block_output)
-        return block_output
-
-    def set_block_output(self, block_output):
-        self.block_output = block_output
-
-    def get_block_output(self):
-        return self.block_output
-
-    def get_adj_output(self):
-        return self.original_block_output.get_adj_output()
-
-    def set_initial_adj_input(self, value):
-        self.block_output.set_initial_adj_input(value)
-
-    def reset_variables(self):
-        self.original_block_output.reset_variables()
-
-    def _ad_create_checkpoint(self):
-        """This method must be overriden.
-        
-        Should implement a way to create a checkpoint for the overloaded object.
-        The checkpoint should be returned and possible to restore from in the
-        corresponding _ad_restore_at_checkpoint method.
-
-        Returns:
-            :obj:`object`: A checkpoint. Could be of any type, but must be possible
-                to restore an object from that point.
-
-        """
-        raise NotImplementedError
-
-    def _ad_restore_at_checkpoint(self, checkpoint):
-        """This method must be overriden.
-
-        Should implement a way to restore the object at supplied checkpoint.
-        The checkpoint is created from the _ad_create_checkpoint method.
-
-        Returns:
-            :obj:`OverloadedType`: The object with same state as at the supplied checkpoint.
-
-        """
-        raise NotImplementedError
-
->>>>>>> d4e48f89
