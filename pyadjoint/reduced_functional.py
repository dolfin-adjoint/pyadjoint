from .drivers import compute_gradient, compute_hessian
from .enlisting import Enlist
from .tape import get_working_tape, stop_annotating, no_annotations
from .overloaded_type import OverloadedType, create_overloaded_object


def _get_extract_derivative_components(derivative_components):
    """
    Construct a function to pass as a pre derivative callback
    when derivative components are required.
    """
    def extract_derivative_components(controls):
        controls_out = Enlist([controls[i]
                               for i in derivative_components])
        return controls_out
    return extract_derivative_components


def _get_pack_derivative_components(controls, derivative_components):
    """
    Construct a function to pass as a post derivative callback
    when derivative components are required.
    """
    def pack_derivative_components(checkpoint, derivatives, values):
        derivatives_out = []
        count = 0
        for i, control in enumerate(controls):
            if i in derivative_components:
                derivatives_out.append(derivatives[count])
                count += 1
            else:
                zero_derivative = control._ad_copy()
                zero_derivative *= 0.
                derivatives_out.append(zero_derivative)
        return derivatives_out
    return pack_derivative_components


class ReducedFunctional(object):
    """Class representing the reduced functional.

    A reduced functional maps a control value to the provided functional.
    It may also be used to compute the derivative of the functional with
    respect to the control.

    Args:
        functional (:obj:`OverloadedType`): An instance of an OverloadedType,
            usually :class:`AdjFloat`. This should be the return value of the
            functional you want to reduce.
        controls (list[Control]): A list of Control instances, which you want
            to map to the functional. It is also possible to supply a single
            Control instance instead of a list.
        derivative_components (tuple of int): The indices of the controls with
            respect to which to take the derivative. By default, the derivative
            is taken with respect to all controls. If present, it overwrites
            derivative_cb_pre and derivative_cb_post.
        derivative_cb_pre (function): Callback function before evaluating
            derivatives. Input is a list of Controls.
            Should return a list of Controls (usually the same
            list as the input) to be passed to compute_gradient.
        derivative_cb_post (function): Callback function after evaluating
            derivatives.  Inputs are: functional.block_variable.checkpoint,
            list of functional derivatives, list of functional values.
            Should return a list of derivatives (usually the same
            list as the input) to be returned from self.derivative.
    """

    def __init__(self, functional, controls,
                 derivative_components=None,
                 scale=1.0, tape=None,
                 eval_cb_pre=lambda *args: None,
                 eval_cb_post=lambda *args: None,
                 derivative_cb_pre=lambda controls: controls,
                 derivative_cb_post=lambda checkpoint, derivative_components, controls: derivative_components,
                 hessian_cb_pre=lambda *args: None,
                 hessian_cb_post=lambda *args: None):
        if not isinstance(functional, OverloadedType):
            raise TypeError("Functional must be an OverloadedType.")
        self.functional = functional
        self.tape = get_working_tape() if tape is None else tape
        self.controls = Enlist(controls)
        self.derivative_components = derivative_components
        self.scale = scale
        self.eval_cb_pre = eval_cb_pre
        self.eval_cb_post = eval_cb_post
        self.derivative_cb_pre = derivative_cb_pre
        self.derivative_cb_post = derivative_cb_post
        self.hessian_cb_pre = hessian_cb_pre
        self.hessian_cb_post = hessian_cb_post

        if self.derivative_components:
            # pre callback
            self.derivative_cb_pre = _get_extract_derivative_components(
                derivative_components)
            # post callback
            self.derivative_cb_post = _get_pack_derivative_components(
                controls, derivative_components)

    def derivative(self, adj_input=1.0, options={}):
        """Returns the derivative of the functional w.r.t. the control.
        Using the adjoint method, the derivative of the functional with
        respect to the control, around the last supplied value of the
        control, is computed and returned.

        Args:
            options (dict): A dictionary of options. To find a list of
                available options have a look at the specific control type.

        Returns:
            OverloadedType: The derivative with respect to the control.
                Should be an instance of the same type as the control.

        """

        # Call callback
        values = [c.tape_value() for c in self.controls]
        controls = self.derivative_cb_pre(self.controls)

        if not controls:
            raise ValueError("""Note that the callback interface
            for derivative_cb_pre has changed. It should now return a
            list of controls (usually the same list as input.""")

        # Scale adjoint input
        with stop_annotating():
<<<<<<< HEAD
            # Make sure adj_input is an OverloadedType
            adj_input = create_overloaded_object(adj_input)
            adj_input._ad_mul(self.scale)
=======
            # Make sure `adj_input` is an OverloadedType
            adj_input = create_overloaded_object(adj_input)
            adj_value = adj_input._ad_mul(self.scale)
>>>>>>> 8e524e4a

        derivatives = compute_gradient(self.functional,
                                       controls,
                                       options=options,
                                       tape=self.tape,
                                       adj_value=adj_input)

        # Call callback
        derivatives = self.derivative_cb_post(
            self.functional.block_variable.checkpoint,
            derivatives,
            values)

        if not derivatives:
            raise ValueError("""Note that the callback interface
            for derivative_cb_post has changed. It should now return a
            list of derivatives, usually the same list as input.""")

        return self.controls.delist(derivatives)

    @no_annotations
    def hessian(self, m_dot, options={}):
        """Returns the action of the Hessian of the functional w.r.t. the control on a vector m_dot.

        Using the second-order adjoint method, the action of the Hessian of the
        functional with respect to the control, around the last supplied value
        of the control, is computed and returned.

        Args:
            m_dot ([OverloadedType]): The direction in which to compute the
                action of the Hessian.
            options (dict): A dictionary of options. To find a list of
                available options have a look at the specific control type.

        Returns:
            OverloadedType: The action of the Hessian in the direction m_dot.
                Should be an instance of the same type as the control.
        """
        # Call callback
        values = [c.tape_value() for c in self.controls]
        self.hessian_cb_pre(self.controls.delist(values))

        r = compute_hessian(self.functional, self.controls, m_dot, options=options, tape=self.tape)

        # Call callback
        self.hessian_cb_post(self.functional.block_variable.checkpoint,
                             self.controls.delist(r),
                             self.controls.delist(values))

        return self.controls.delist(r)

    @no_annotations
    def __call__(self, values):
        """Computes the reduced functional with supplied control value.

        Args:
            values ([OverloadedType]): If you have multiple controls this should be a list of
                new values for each control in the order you listed the controls to the constructor.
                If you have a single control it can either be a list or a single object.
                Each new value should have the same type as the corresponding control.

        Returns:
            :obj:`OverloadedType`: The computed value. Typically of instance
                of :class:`AdjFloat`.

        """
        values = Enlist(values)
        if len(values) != len(self.controls):
            raise ValueError("values should be a list of same length as controls.")

        # Call callback.
        self.eval_cb_pre(self.controls.delist(values))

        for i, value in enumerate(values):
            self.controls[i].update(value)

        self.tape.reset_blocks()
        blocks = self.tape.get_blocks()
        with self.marked_controls():
            with stop_annotating():
                for i in self.tape._bar("Evaluating functional").iter(
                    range(len(blocks))
                ):
                    blocks[i].recompute()

        # ReducedFunctional can result in a scalar or an assembled 1-form
        func_value = self.functional.block_variable.saved_output
        # Scale the underlying functional value
        func_value *= self.scale

        # Call callback
        self.eval_cb_post(func_value, self.controls.delist(values))

        return func_value

    def optimize_tape(self):
        self.tape.optimize(
            controls=self.controls,
            functionals=[self.functional]
        )

    def marked_controls(self):
        return marked_controls(self)


class marked_controls(object):
    def __init__(self, rf):
        self.rf = rf

    def __enter__(self):
        for control in self.rf.controls:
            control.mark_as_control()

    def __exit__(self, *args):
        for control in self.rf.controls:
            control.unmark_as_control()<|MERGE_RESOLUTION|>--- conflicted
+++ resolved
@@ -123,21 +123,15 @@
 
         # Scale adjoint input
         with stop_annotating():
-<<<<<<< HEAD
-            # Make sure adj_input is an OverloadedType
-            adj_input = create_overloaded_object(adj_input)
-            adj_input._ad_mul(self.scale)
-=======
             # Make sure `adj_input` is an OverloadedType
             adj_input = create_overloaded_object(adj_input)
             adj_value = adj_input._ad_mul(self.scale)
->>>>>>> 8e524e4a
 
         derivatives = compute_gradient(self.functional,
                                        controls,
                                        options=options,
                                        tape=self.tape,
-                                       adj_value=adj_input)
+                                       adj_value=adj_value)
 
         # Call callback
         derivatives = self.derivative_cb_post(
