--- conflicted
+++ resolved
@@ -1,11 +1,7 @@
 """Provide the abstract reduced functional, and a vanilla implementation."""
 from abc import ABC, abstractmethod
 from contextlib import contextmanager
-<<<<<<< HEAD
-from .drivers import compute_derivative, compute_hessian
-=======
 from .drivers import compute_derivative, compute_hessian, compute_tlm
->>>>>>> 2edf03b6
 from .enlisting import Enlist
 from .tape import get_working_tape, stop_annotating, no_annotations
 from .overloaded_type import OverloadedType, create_overloaded_object
@@ -86,11 +82,7 @@
         raise NotImplementedError
 
     @abstractmethod
-<<<<<<< HEAD
-    def hessian(self, m_dot, apply_riesz=False):
-=======
     def hessian(self, m_dot, hessian_input=None, evaluate_tlm=True, apply_riesz=False):
->>>>>>> 2edf03b6
         """Return the action of the Hessian of the functional.
 
         The Hessian is evaluated w.r.t. the control on a vector m_dot.
@@ -102,9 +94,6 @@
         Args:
             m_dot ([OverloadedType]): The direction in which to compute the
                 action of the Hessian.
-<<<<<<< HEAD
-            apply_riesz: If True, apply the Riesz map of each control in order
-=======
             hessian_input OverloadedType: The Hessian value for the functional result.
                 Required if the functional is not scalar-valued, or if the functional
                 is an intermediate result in the computation of an outer functional.
@@ -112,7 +101,6 @@
                 evaluating the Hessian. If False, assumes that the tape is already
                 populated with the tangent linear values and does not evaluate them.
             apply_riesz (bool): If True, apply the Riesz map of each control in order
->>>>>>> 2edf03b6
                 to return the (primal) Riesz representer of the Hessian
                 action.
 
@@ -125,8 +113,6 @@
         """
         raise NotImplementedError
 
-<<<<<<< HEAD
-=======
     @abstractmethod
     def tlm(self, m_dot):
         """Return the action of the tangent linear model of the functional.
@@ -143,7 +129,6 @@
                 Should be an instance of the same type as the functional.
         """
 
->>>>>>> 2edf03b6
 
 def _get_extract_derivative_components(derivative_components):
     """Construct a function to pass as a pre derivative callback.
@@ -277,17 +262,10 @@
         adj_value = adj_input._ad_mul(self.scale)
 
         derivatives = compute_derivative(self.functional,
-<<<<<<< HEAD
-                                       controls,
-                                       tape=self.tape,
-                                       adj_value=adj_value,
-                                       apply_riesz=apply_riesz)
-=======
                                          controls,
                                          tape=self.tape,
                                          adj_value=adj_value,
                                          apply_riesz=apply_riesz)
->>>>>>> 2edf03b6
 
         # Call callback
         derivatives = self.derivative_cb_post(
@@ -303,22 +281,14 @@
         return self.controls.delist(derivatives)
 
     @no_annotations
-<<<<<<< HEAD
-    def hessian(self, m_dot, apply_riesz=False):
-=======
     def hessian(self, m_dot, hessian_input=None, evaluate_tlm=True, apply_riesz=False):
->>>>>>> 2edf03b6
         # Call callback
         values = [c.tape_value() for c in self.controls]
         self.hessian_cb_pre(self.controls.delist(values))
 
         r = compute_hessian(self.functional, self.controls, m_dot,
-<<<<<<< HEAD
-                            tape=self.tape, apply_riesz=apply_riesz)
-=======
                             hessian_input=hessian_input, tape=self.tape,
                             evaluate_tlm=evaluate_tlm, apply_riesz=apply_riesz)
->>>>>>> 2edf03b6
 
         # Call callback
         self.hessian_cb_post(self.functional.block_variable.checkpoint,
@@ -328,8 +298,6 @@
         return self.controls.delist(r)
 
     @no_annotations
-<<<<<<< HEAD
-=======
     def tlm(self, m_dot):
         # Call callback
         values = [c.tape_value() for c in self.controls]
@@ -344,7 +312,6 @@
         return tlm
 
     @no_annotations
->>>>>>> 2edf03b6
     def __call__(self, values):
         values = Enlist(values)
         if len(values) != len(self.controls):
