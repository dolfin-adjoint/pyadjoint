--- conflicted
+++ resolved
@@ -66,12 +66,8 @@
                 "ReducedFunctionalNumpy only returns primal gradients."
             )
 
-<<<<<<< HEAD
-        dJdm = self.rf.derivative(adj_input, apply_riesz)
-=======
         dJdm = self.rf.derivative(adj_input=adj_input,
                                   apply_riesz=apply_riesz)
->>>>>>> 2edf03b6
         dJdm = Enlist(dJdm)
 
         m_global = []
@@ -94,11 +90,7 @@
         self.derivative()
         m_copies = [control.copy_data() for control in self.controls]
         Hm = self.rf.hessian(self.set_local(m_copies, m_dot_array),
-<<<<<<< HEAD
-                             apply_riesz)
-=======
                              apply_riesz=apply_riesz)
->>>>>>> 2edf03b6
         Hm = Enlist(Hm)
 
         m_global = []
