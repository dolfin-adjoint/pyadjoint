--- conflicted
+++ resolved
@@ -566,11 +566,7 @@
             to_petsc(ub_vec, ubs)
             tao.setVariableBounds(lb_vec, ub_vec)
 
-<<<<<<< HEAD
         self.options = OptionsManager(parameters, options_prefix)
-=======
-        self.options = OptionsManager(parameters, None)
->>>>>>> c5aa4e8b
         self.options.set_from_options(tao)
 
         if tao.getType() in {PETSc.TAO.Type.LMVM, PETSc.TAO.Type.BLMVM}:
@@ -659,17 +655,10 @@
         m = tuple(
             control.tape_value()._ad_copy()
             for control in self.tao_objective.reduced_functional.controls)
-<<<<<<< HEAD
         with self.options.inserted_options():
             self._vec_interface.to_petsc(self.x, m)
             self.tao.solve()
             self._vec_interface.from_petsc(self.x, m)
-=======
-        self._vec_interface.to_petsc(self.x, m)
-        with self.options.inserted_options():
-            self.tao.solve()
-        self._vec_interface.from_petsc(self.x, m)
->>>>>>> c5aa4e8b
         if self.tao.getConvergedReason() <= 0:
             # Using the same format as Firedrake linear solver errors
             raise TAOConvergenceError(
