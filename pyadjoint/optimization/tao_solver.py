<<<<<<< HEAD
from contextlib import contextmanager
from functools import wraps
import itertools
=======
from functools import wraps
>>>>>>> 31c1b0aa
from enum import Enum
from numbers import Complex

import numpy as np

from ..enlisting import Enlist
from ..overloaded_type import OverloadedType
from .optimization_problem import MinimizationProblem
from .optimization_solver import OptimizationSolver


try:
    import petsc4py.PETSc as PETSc
except ModuleNotFoundError:
    PETSc = None
try:
    import petsctools
    from petsctools import OptionsManager
except ModuleNotFoundError:
    petsctools = None

__all__ = \
    [
        "TAOConvergenceError",
        "TAOSolver"
    ]


class PETScVecInterface:
    """Interface for conversion between :class:`OverloadedType` objects and
    :class:`petsc4py.PETSc.Vec` objects.

    This uses the generic interface provided by :class:`OverloadedType`.

    Args:
        x (OverloadedType or Sequence[OverloadedType]): Defines the data
            layout.
        comm (petsc4py.PETSc.Comm or mpi4py.MPI.Comm): Communicator.
    """

    def __init__(self, x, *, comm=None):
        if PETSc is None:
            raise RuntimeError("PETSc not available")

        x = Enlist(x)
        if comm is None:
            comm = PETSc.COMM_WORLD
        if hasattr(comm, "tompi4py"):
            comm = comm.tompi4py()

        vecs = tuple(x_i._ad_to_petsc() for x_i in x)
        n = sum(vec.getLocalSize() for vec in vecs)
        N = sum(vec.getSize() for vec in vecs)
        _, isets = PETSc.Vec().concatenate(vecs)

        self._comm = comm
        self._n = n
        self._N = N
        self._isets = isets

    @property
    def comm(self):
        """Communicator.
        """

        return self._comm

    @property
    def n(self):
        """Total number of process local DoFs."""

        return self._n

    @property
    def N(self):
        """Total number of global DoFs."""

        return self._N

    def new_petsc(self):
        """Construct a new :class:`petsc4py.PETSc.Vec`.

        Returns:
            petsc4py.PETSc.Vec: The new :class:`petsc4py.PETSc.Vec`.
        """

        vec = PETSc.Vec().create(comm=self.comm)
        vec.setSizes((self.n, self.N))
        vec.setUp()
        return vec

    def from_petsc(self, y, x):
        """Copy data from a :class:`petsc4py.PETSc.Vec` to variables.

        Args:
            y (petsc4py.PETSc.Vec): The input :class:`petsc4py.PETSc.Vec`.
            x (OverloadedType or Sequence[OverloadedType]): The output
                variables.
        """

        x = Enlist(x)
        if len(x) != len(self._isets):
            raise ValueError("Invalid length")
        for iset, x_i in zip(self._isets, x):
            y_sub = y.getSubVector(iset)
            x_i._ad_from_petsc(y_sub)
            y.restoreSubVector(iset, y_sub)

    def to_petsc(self, x, y):
        """Copy data to a :class:`petsc4py.PETSc.Vec`.

        Args:
            x (petsc4py.PETSc.Vec): The output :class:`petsc4py.PETSc.Vec`.
            y (Complex, OverloadedType or Sequence[OverloadedType]):
                Values for input variables.
        """

        y = Enlist(y)
        if len(y) != len(self._isets):
            raise ValueError("Invalid length")
        for iset, y_i in zip(self._isets, y):
            x_sub = x.getSubVector(iset)
            if isinstance(y_i, Complex):
                x_sub.set(y_i)
            elif isinstance(y_i, OverloadedType):
                y_i._ad_to_petsc(vec=x_sub)
            else:
                raise TypeError(f"Unexpected type: {type(y_i)}")
            x_sub.restoreSubVector(iset, x_sub)


<<<<<<< HEAD
def new_control_variable(reduced_functional, dual=False):
    """Return new variables suitable for storing a control value or its dual.

    Args:
        reduced_functional (ReducedFunctional): The reduced functional whose
        controls are to be copied.
        dual (bool): whether to return a dual type. If False then a primal type is returned.

    Returns:
        tuple[OverloadedType]: New variables suitable for storing a control value.
    """

    return tuple(control._ad_init_zero(dual=dual)
                 for control in reduced_functional.controls)


# Modified version of flatten_parameters function from firedrake/petsc.py,
# Firedrake master branch 57e21cc8ebdb044c1d8423b48f3dbf70975d5548, first
# added 2024-08-08
def flatten_parameters(parameters, sep="_"):
    """Flatten a nested parameters dict, joining keys with sep.

    :arg parameters: a dict to flatten.
    :arg sep: separator of keys.

    Used to flatten parameter dictionaries with nested structure to a
    flat dict suitable to pass to PETSc.  For example:

    .. code-block:: python3

       flatten_parameters({"a": {"b": {"c": 4}, "d": 2}, "e": 1}, sep="_")
       => {"a_b_c": 4, "a_d": 2, "e": 1}

    If a "prefix" key already ends with the provided separator, then
    it is not used to concatenate the keys.  Hence:

    .. code-block:: python3

       flatten_parameters({"a_": {"b": {"c": 4}, "d": 2}, "e": 1}, sep="_")
       => {"a_b_c": 4, "a_d": 2, "e": 1}
       # rather than
       => {"a__b_c": 4, "a__d": 2, "e": 1}
    """
    new = type(parameters)()

    if not len(parameters):
        return new

    def flatten(parameters, *prefixes):
        """Iterate over nested dicts, yielding (*keys, value) pairs."""
        sentinel = object()
        try:
            option = sentinel
            for option, value in parameters.items():
                # Recurse into values to flatten any dicts.
                for pair in flatten(value, option, *prefixes):
                    yield pair
            # Make sure zero-length dicts come back.
            if option is sentinel:
                yield (prefixes, parameters)
        except AttributeError:
            # Non dict values are just returned.
            yield (prefixes, parameters)

    def munge(keys):
        """Ensure that each intermediate key in keys ends in sep.

        Also, reverse the list."""
        for key in reversed(keys[1:]):
            if len(key) and not key.endswith(sep):
                yield key + sep
            else:
                yield key
        else:
            yield keys[0]

    for keys, value in flatten(parameters):
        option = "".join(map(str, munge(keys)))
        if option in new:
            warnings.warn(("Ignoring duplicate option: %s (existing value %s, new value %s)")
                          % (option, new[option], value))
        new[option] = value
    return new


# Modified version of OptionsManager class from firedrake/petsc.py,
# Firedrake master branch 57e21cc8ebdb044c1d8423b48f3dbf70975d5548, first
# added 2024-08-08
class OptionsManager(object):

    # What appeared on the commandline, we should never clear these.
    # They will override options passed in as a dict if an
    # options_prefix was supplied.
    if PETSc is not None:
        commandline_options = frozenset(PETSc.Options().getAll())

    if PETSc is not None:
        options_object = PETSc.Options()

    count = itertools.count()

    """Mixin class that helps with managing setting petsc options.

    :arg parameters: The dictionary of parameters to use.
    :arg options_prefix: The prefix to look up items in the global
        options database (may be ``None``, in which case only entries
        from ``parameters`` will be considered.  If no trailing
        underscore is provided, one is appended.  Hence ``foo_`` and
        ``foo`` are treated equivalently.  As an exception, if the
        prefix is the empty string, no underscore is appended.

    To use this, you must call its constructor to with the parameters
    you want in the options database.

    You then call :meth:`set_from_options`, passing the PETSc object
    you'd like to call ``setFromOptions`` on.  Note that this will
    actually only call ``setFromOptions`` the first time (so really
    this parameters object is a once-per-PETSc-object thing).

    So that the runtime monitors which look in the options database
    actually see options, you need to ensure that the options database
    is populated at the time of a ``SNESSolve`` or ``KSPSolve`` call.
    Do that using the :meth:`inserted_options` context manager.

    .. code-block:: python3

       with self.inserted_options():
           self.snes.solve(...)

    This ensures that the options database has the relevant entries
    for the duration of the ``with`` block, before removing them
    afterwards.  This is a much more robust way of dealing with the
    fixed-size options database than trying to clear it out using
    destructors.

    This object can also be used only to manage insertion and deletion
    into the PETSc options database, by using the context manager.
    """
    def __init__(self, parameters, options_prefix):
        if PETSc is None:
            raise RuntimeError("PETSc not available")

        super().__init__()
        if parameters is None:
            parameters = {}
        else:
            # Convert nested dicts
            parameters = flatten_parameters(parameters)
        if options_prefix is None:
            self.options_prefix = "pyadjoint_%d_" % next(self.count)
            self.parameters = parameters
            self.to_delete = set(parameters)
        else:
            if len(options_prefix) and not options_prefix.endswith("_"):
                options_prefix += "_"
            self.options_prefix = options_prefix
            # Remove those options from the dict that were passed on
            # the commandline.
            self.parameters = {k: v for k, v in parameters.items()
                               if options_prefix + k not in self.commandline_options}
            self.to_delete = set(self.parameters)
            # Now update parameters from options, so that they're
            # available to solver setup (for, e.g., matrix-free).
            # Can't ask for the prefixed guy in the options object,
            # since that does not DTRT for flag options.
            for k, v in self.options_object.getAll().items():
                if k.startswith(self.options_prefix):
                    self.parameters[k[len(self.options_prefix):]] = v
        self._setfromoptions = False

    def set_default_parameter(self, key, val):
        """Set a default parameter value.

        :arg key: The parameter name
        :arg val: The parameter value.

        Ensures that the right thing happens cleaning up the options
        database.
        """
        k = self.options_prefix + key
        if k not in self.options_object and key not in self.parameters:
            self.parameters[key] = val
            self.to_delete.add(key)

    def set_from_options(self, petsc_obj):
        """Set up petsc_obj from the options database.

        :arg petsc_obj: The PETSc object to call setFromOptions on.

        Matt says: "Only ever call setFromOptions once".  This
        function ensures we do so.
        """
        if not self._setfromoptions:
            with self.inserted_options():
                petsc_obj.setOptionsPrefix(self.options_prefix)
                # Call setfromoptions inserting appropriate options into
                # the options database.
                petsc_obj.setFromOptions()
                self._setfromoptions = True

    @contextmanager
    def inserted_options(self):
        """Context manager inside which the petsc options database
    contains the parameters from this object."""
        try:
            for k, v in self.parameters.items():
                self.options_object[self.options_prefix + k] = v
            yield
        finally:
            for k in self.to_delete:
                del self.options_object[self.options_prefix + k]


=======
>>>>>>> 31c1b0aa
def get_valid_comm(comm):
    """
    Return a valid communicator from a user provided (possibly null) comm.

    Args:
        comm: Any[petsc4py.PETSc.Comm,mpi4py.MPI.Comm,None]

    Returns:
        mpi4py.MPI.Comm. COMM_WORLD if `comm is None`, otherwise `comm.tompi4py()`.
    """
    if comm is None:
        comm = PETSc.COMM_WORLD
    if hasattr(comm, "tompi4py"):
        comm = comm.tompi4py()
    return comm


class RFAction(Enum):
    """
    The type of linear action that a ReducedFunctionalMat should apply.
    """
    TLM = 'tlm'
    Adjoint = 'adjoint'
    Hessian = 'hessian'


TLMAction = RFAction.TLM
AdjointAction = RFAction.Adjoint
HessianAction = RFAction.Hessian


def check_rf_action(action):
    def check_rf_action_decorator(func):
        @wraps(func)
        def wrapper(self, *args, **kwargs):
            if self.action != action:
                raise NotImplementedError(
<<<<<<< HEAD
                    f'Cannot apply {str(action)} action if {self.action = }')
=======
                    f'Cannot apply {str(action)} action if {self.action=}')
>>>>>>> 31c1b0aa
            return func(self, *args, **kwargs)
        return wrapper
    return check_rf_action_decorator


class ReducedFunctionalMatCtx:
    """
    PETSc.Mat Python context to apply the action of a pyadjoint.ReducedFunctional.

    If V is the control space and U is the functional space, each action has the following map:
    Jhat : V -> U
    TLM : V -> U
    Adjoint : U* -> V*
    Hessian : V x U* -> V* | V -> V*

    Args:
        rf (ReducedFunctional): Defines the forward model, and used to compute operator  actions.
        action (RFAction): Whether to apply the TLM, adjoint, or Hessian action.
        apply_riesz (bool): Whether to apply the riesz map before returning the
            result of the action to PETSc.
        appctx (Optional[dict]): User provided context.
        comm (Optional[petsc4py.PETSc.Comm,mpi4py.MPI.Comm]): Communicator that the rf is defined over.
    """

    def __init__(self, rf, action=HessianAction, *,
                 apply_riesz=False, appctx=None, comm=PETSc.COMM_WORLD):
        comm = get_valid_comm(comm)

<<<<<<< HEAD
=======
        new_control_variable = TAOObjective(rf).new_control_variable

>>>>>>> 31c1b0aa
        self.rf = rf
        self.appctx = appctx
        self.control_interface = PETScVecInterface(
            tuple(c.control for c in rf.controls),
            comm=comm)
        self.apply_riesz = apply_riesz
        if action in (AdjointAction, TLMAction):
            self.functional_interface = PETScVecInterface(
                rf.functional, comm=comm)

        if action == HessianAction:  # control -> control
            self.xinterface = self.control_interface
            self.yinterface = self.control_interface

<<<<<<< HEAD
            self.x = new_control_variable(rf)
=======
            self.x = new_control_variable()
>>>>>>> 31c1b0aa
            self.mult_impl = self._mult_hessian

        elif action == AdjointAction:  # functional -> control
            self.xinterface = self.functional_interface
            self.yinterface = self.control_interface

            self.x = rf.functional._ad_copy()
            self.mult_impl = self._mult_adjoint

        elif action == TLMAction:  # control -> functional
            self.xinterface = self.control_interface
            self.yinterface = self.functional_interface

<<<<<<< HEAD
            self.x = new_control_variable(rf)
=======
            self.x = new_control_variable()
>>>>>>> 31c1b0aa
            self.mult_impl = self._mult_tlm
        else:
            raise ValueError(
                'Unrecognised {action = }.')

        self.action = action
<<<<<<< HEAD
        self._m = new_control_variable(rf)
=======
        self._m = new_control_variable()
>>>>>>> 31c1b0aa
        self._shift = 0

    @classmethod
    def update(cls, obj, x, A, P):
        ctx = A.getPythonContext()
        ctx.control_interface.from_petsc(x, ctx._m)
        ctx.update_tape_values(update_adjoint=True)
        ctx._shift = 0

    def shift(self, A, alpha):
        self._shift += alpha

    def update_tape_values(self, update_adjoint=True):
        _ = self.rf(self._m)
        if update_adjoint:
            _ = self.rf.derivative(apply_riesz=False)

    def mult(self, A, x, y):
        self.xinterface.from_petsc(x, self.x)
        out = self.mult_impl(A, self.x)
        self.yinterface.to_petsc(y, out)

        if self._shift != 0:
            y.axpy(self._shift, x)

    @check_rf_action(action=HessianAction)
    def _mult_hessian(self, A, x):
        # self.update_tape_values(update_adjoint=True)
        return self.rf.hessian(
            x, apply_riesz=self.apply_riesz)

    @check_rf_action(TLMAction)
    def _mult_tlm(self, A, x):
        # self.update_tape_values(update_adjoint=False)
        return self.rf.tlm(x)

    @check_rf_action(AdjointAction)
    def _mult_adjoint(self, A, x):
        # self.update_tape_values(update_adjoint=False)
        return self.rf.derivative(
            adj_input=x, apply_riesz=self.apply_riesz)


def ReducedFunctionalMat(rf, action=HessianAction, *, apply_riesz=False, appctx=None, comm=None):
    """
    PETSc.Mat to apply the action of a pyadjoint.ReducedFunctional.

    If V is the control space and U is the functional space, each action has the following map:
    Jhat : V -> U
    TLM : V -> U
    Adjoint : U* -> V*
    Hessian : V x U* -> V* | V -> V*

    Args:
        rf (ReducedFunctional): Defines the forward model, and used to compute operator  actions.
        action (RFAction): Whether to apply the TLM, adjoint, or Hessian action.
        apply_riesz (bool): Whether to apply the riesz map before returning the
            result of the action to PETSc.
        appctx (Optional[dict]): User provided context.
        comm (Optional[petsc4py.PETSc.Comm,mpi4py.MPI.Comm]): Communicator that the rf is defined over.
    """
    ctx = ReducedFunctionalMatCtx(
        rf, action, appctx=appctx, apply_riesz=apply_riesz, comm=comm)

    ncol = ctx.xinterface.n
    Ncol = ctx.xinterface.N

    nrow = ctx.yinterface.n
    Nrow = ctx.yinterface.N

    mat = PETSc.Mat().createPython(
        ((nrow, Nrow), (ncol, Ncol)),
        ctx, comm=ctx.control_interface.comm)
    if action == HessianAction:
        mat.setOption(PETSc.Mat.Option.SYMMETRIC, True)
    mat.setUp()
    mat.assemble()
    return mat


class RieszMapMatCtx:
    def __init__(self, controls, comm=None):
        comm = get_valid_comm(comm)

        self.controls = Enlist(controls)
        self.vec_interface = PETScVecInterface(
            tuple(c.control for c in controls),
            comm=comm)

        self.dJ = tuple(c._ad_init_zero(dual=True)
                        for c in self.controls)

    def mult(self, mat, x, y):
        self.vec_interface.from_petsc(x, self.dJ)
        dJ = tuple(c._ad_convert_riesz(dJi, riesz_map=c.riesz_map)
                   for c, dJi in zip(self.controls, self.dJ))
        self.vec_interface.to_petsc(y, dJ)


def RieszMapMat(controls, symmetric=True, comm=None):
    ctx = RieszMapMatCtx(controls, comm=comm)

    n = ctx.vec_interface.n
    N = ctx.vec_interface.N

    mat = PETSc.Mat().createPython(
        ((n, N), (n, N)), ctx,
        comm=ctx.vec_interface.comm)
    if symmetric:
        mat.setOption(PETSc.Mat.Option.SYMMETRIC, True)
    mat.setUp()
    mat.assemble()
    return mat


class TAOObjective:
    """Utility class for computing functional values and associated derivatives.

    Args:
        rf (ReducedFunctional): Defines the forward, and used to compute
            derivative information.
    """

    def __init__(self, rf):
        self._reduced_functional = rf

    @property
    def reduced_functional(self):
        """:class:`.ReducedFunctional`. Defines the forward, and used to
        compute derivative information.
        """

        return self._reduced_functional

    def objective(self, m):
        """Evaluate the forward.

        Args:
            m (OverloadedType or Sequence[OverloadedType]): Defines the control
                value.
        Returns:
            AdjFloat: The value of the functional.
        """

        m = Enlist(m)
        J = self.reduced_functional(tuple(m_i._ad_copy() for m_i in m))
        return J

    def gradient(self, m):
        """Compute a first derivative.

        Args:
            m (OverloadedType or Sequence[OverloadedType]): Defines the control
                value.
        Returns:
            AdjFloat: The value of the functional.
            OverloadedType or Sequence[OverloadedType]: The (dual space)
                derivative.
        """

        m = Enlist(m)
        # J = self.reduced_functional(tuple(m_i._ad_copy() for m_i in m))
        dJ = self.reduced_functional.derivative()
        return m.delist(dJ)

    def objective_gradient(self, m):
        """Evaluate the forward, and compute a first derivative.

        Args:
            m (OverloadedType or Sequence[OverloadedType]): Defines the control
                value.
        Returns:
            AdjFloat: The value of the functional.
            OverloadedType or Sequence[OverloadedType]: The (dual space)
                derivative.
        """

        m = Enlist(m)
        J = self.reduced_functional(tuple(m_i._ad_copy() for m_i in m))
        dJ = self.reduced_functional.derivative()
        return J, m.delist(dJ)

    def hessian(self, m, m_dot):
        """Evaluate the forward, and compute a second derivative action on a
        given direction.

        Args:
            m (OverloadedType or Sequence[OverloadedType]): Defines the control
                value.
            m_dot (OverloadedType or Sequence[OverloadedType]): Defines the
                direction.
        Returns:
            OverloadedType or Sequence[OverloadedType]: The (dual space)
                second derivative action on the given direction.
        """

        m = Enlist(m)
        m_dot = Enlist(m_dot)
        _ = self.reduced_functional(tuple(m_i._ad_copy() for m_i in m))
        _ = self.reduced_functional.derivative()
        ddJ = self.reduced_functional.hessian(tuple(m_dot_i._ad_copy() for m_dot_i in m_dot))
        return m.delist(ddJ)


class TAOConvergenceError(Exception):
    """Raised if a TAO solve fails to converge.
    """


if PETSc is None:
    _tao_reasons = {}
else:
    # Same approach as in _make_reasons in firedrake/solving_utils.py,
    # Firedrake master branch 57e21cc8ebdb044c1d8423b48f3dbf70975d5548
    _tao_reasons = {getattr(PETSc.TAO.Reason, key): key
                    for key in dir(PETSc.TAO.Reason)
                    if not key.startswith("_")}


class TAOSolver(OptimizationSolver):
    """Use TAO to solve an optimization problem.

    Args:
        problem (MinimizationProblem): Defines the optimization problem to be solved.
        parameters (Mapping): TAO options.
        options_prefix (Optional[str]): prefix for the TAO solver.
        appctx (Optional[dict]): User provided context.
        Pmat (Optional petsc4py.PETSc.Mat): Hessian preconditioning matrix.
        comm (petsc4py.PETSc.Comm or mpi4py.MPI.Comm): Communicator.
    """

    def __init__(self, problem, parameters, *,
                 options_prefix=None, appctx=None,
                 Pmat=None, comm=None):
        if PETSc is None:
            raise RuntimeError("PETSc not available")
        if petsctools is None:
            raise RuntimeError("petsctools not available")

        if not isinstance(problem, MinimizationProblem):
            raise TypeError("MinimizationProblem required")
        if problem.constraints is not None:
            raise NotImplementedError("Constraints not implemented")

        comm = get_valid_comm(comm)

        rf = problem.reduced_functional
        tao_objective = TAOObjective(rf)

        vec_interface = PETScVecInterface(
            tuple(control.control for control in rf.controls), comm=comm)

        to_petsc, from_petsc = vec_interface.to_petsc, vec_interface.from_petsc

        tao = PETSc.TAO().create(comm=comm)

<<<<<<< HEAD
        def objective(tao, x, g):
            m = new_control_variable(rf)
=======
        def objective(tao, x):
            m = tao_objective.new_control_variable()
>>>>>>> 31c1b0aa
            from_petsc(x, m)
            J_val = tao_objective.objective(m)
            return J_val

        def gradient(tao, x, g):
<<<<<<< HEAD
            m = new_control_variable(rf)
=======
            m = tao_objective.new_control_variable()
>>>>>>> 31c1b0aa
            from_petsc(x, m)
            dJ = tao_objective.gradient(m)
            to_petsc(g, dJ)

        def objective_gradient(tao, x, g):
            m = new_control_variable(rf)
            from_petsc(x, m)
            J_val, dJ = tao_objective.objective_gradient(m)
            to_petsc(g, dJ)
            return J_val

        tao.setObjectiveGradient(objective_gradient)
        tao.setObjective(objective)
        tao.setGradient(gradient)

        hessian_mat = ReducedFunctionalMat(
            problem.reduced_functional, appctx=appctx,
            action=HessianAction, comm=comm)

        tao.setHessian(
            hessian_mat.getPythonContext().update,
            H=hessian_mat, P=Pmat or hessian_mat)

        Minv_mat = RieszMapMat(rf.controls, comm=comm)
        tao.setGradientNorm(Minv_mat)

        if problem.bounds is not None:
            lbs = []
            ubs = []
            assert len(problem.bounds) == len(problem.reduced_functional.controls)
            for (lb, ub), control in zip(problem.bounds, tao_objective.reduced_functional.controls):
                if lb is None:
                    lb = np.finfo(PETSc.ScalarType).min
                if ub is None:
                    ub = np.finfo(PETSc.ScalarType).max
                lbs.append(lb)
                ubs.append(ub)

            lb_vec = vec_interface.new_petsc()
            ub_vec = vec_interface.new_petsc()
            to_petsc(lb_vec, lbs)
            to_petsc(ub_vec, ubs)
            tao.setVariableBounds(lb_vec, ub_vec)

        self.options = OptionsManager(parameters, options_prefix)
        self.options.set_from_options(tao)

        if tao.getType() in {PETSc.TAO.Type.LMVM, PETSc.TAO.Type.BLMVM}:
            n, N = vec_interface.n, vec_interface.N

            class InitialHessian:
                """:class:`petsc4py.PETSc.Mat` context.
                """

            class InitialHessianPreconditioner:
                """:class:`petsc4py.PETSc.PC` context.
                """

                def apply(self, pc, x, y):
                    dJ = new_control_variable(rf, dual=True)
                    from_petsc(x, dJ)
                    assert len(tao_objective.reduced_functional.controls) == len(dJ)
                    dJ = tuple(control._ad_convert_riesz(dJ_i, riesz_map=control.riesz_map)
                               for control, dJ_i in zip(tao_objective.reduced_functional.controls, dJ))
                    to_petsc(y, dJ)

            # B_0_matrix is the initial Hessian approximation (following
            # Nocedal and Wright doi: 10.1007/978-0-387-40065-5 notation). This
            # is H0 in PETSc/TAO.

            B_0_matrix = PETSc.Mat().createPython(((n, N), (n, N)),
                                                  InitialHessian(), comm=comm)
            B_0_matrix.setOption(PETSc.Mat.Option.SYMMETRIC, True)
            B_0_matrix.setUp()

            B_0_matrix_pc = PETSc.PC().createPython(InitialHessianPreconditioner(),
                                                    comm=comm)
            B_0_matrix_pc.setOperators(B_0_matrix)
            B_0_matrix_pc.setUp()

            tao.setLMVMH0(B_0_matrix)
            ksp = tao.getLMVMH0KSP()
            ksp.setType(PETSc.KSP.Type.PREONLY)
            ksp.setTolerances(rtol=0.0, atol=0.0, divtol=None, max_it=1)
            ksp.setPC(B_0_matrix_pc)
            ksp.setUp()
        else:
            B_0_matrix = None
            B_0_matrix_pc = None

        x = vec_interface.new_petsc()
        tao.setSolution(x)
        tao.setUp()

        super().__init__(problem, parameters)
        self._tao_objective = tao_objective
        self._vec_interface = vec_interface
        self._tao = tao
        self._x = x

    @property
    def tao_objective(self):
        """The :class:`.TAOObjective` used for the optimization.
        """

        return self._tao_objective

    @property
    def tao(self):
        """The :class:`petsc4py.PETSc.TAO` used for the optimization.
        """

        return self._tao

    @property
    def x(self):
        """The :class:`petsc4py.PETSc.Vec` used to store the solution to the
        optimization problem.
        """

        return self._x

    def solve(self):
        """Solve the optimization problem.

        Returns:
            OverloadedType or Sequence[OverloadedType]: The solution.
        """

        m = tuple(
            control.tape_value()._ad_copy()
            for control in self.tao_objective.reduced_functional.controls)
        with self.options.inserted_options():
            self._vec_interface.to_petsc(self.x, m)
            self.tao.solve()
            self._vec_interface.from_petsc(self.x, m)
        if self.tao.getConvergedReason() <= 0:
            # Using the same format as Firedrake linear solver errors
            raise TAOConvergenceError(
                f"TAOSolver failed to converge after {self.tao.getIterationNumber()} iterations "
                f"with reason: {_tao_reasons[self.tao.getConvergedReason()]}")
        return self.tao_objective.reduced_functional.controls.delist(m)<|MERGE_RESOLUTION|>--- conflicted
+++ resolved
@@ -1,10 +1,4 @@
-<<<<<<< HEAD
-from contextlib import contextmanager
 from functools import wraps
-import itertools
-=======
-from functools import wraps
->>>>>>> 31c1b0aa
 from enum import Enum
 from numbers import Complex
 
@@ -136,222 +130,6 @@
             x_sub.restoreSubVector(iset, x_sub)
 
 
-<<<<<<< HEAD
-def new_control_variable(reduced_functional, dual=False):
-    """Return new variables suitable for storing a control value or its dual.
-
-    Args:
-        reduced_functional (ReducedFunctional): The reduced functional whose
-        controls are to be copied.
-        dual (bool): whether to return a dual type. If False then a primal type is returned.
-
-    Returns:
-        tuple[OverloadedType]: New variables suitable for storing a control value.
-    """
-
-    return tuple(control._ad_init_zero(dual=dual)
-                 for control in reduced_functional.controls)
-
-
-# Modified version of flatten_parameters function from firedrake/petsc.py,
-# Firedrake master branch 57e21cc8ebdb044c1d8423b48f3dbf70975d5548, first
-# added 2024-08-08
-def flatten_parameters(parameters, sep="_"):
-    """Flatten a nested parameters dict, joining keys with sep.
-
-    :arg parameters: a dict to flatten.
-    :arg sep: separator of keys.
-
-    Used to flatten parameter dictionaries with nested structure to a
-    flat dict suitable to pass to PETSc.  For example:
-
-    .. code-block:: python3
-
-       flatten_parameters({"a": {"b": {"c": 4}, "d": 2}, "e": 1}, sep="_")
-       => {"a_b_c": 4, "a_d": 2, "e": 1}
-
-    If a "prefix" key already ends with the provided separator, then
-    it is not used to concatenate the keys.  Hence:
-
-    .. code-block:: python3
-
-       flatten_parameters({"a_": {"b": {"c": 4}, "d": 2}, "e": 1}, sep="_")
-       => {"a_b_c": 4, "a_d": 2, "e": 1}
-       # rather than
-       => {"a__b_c": 4, "a__d": 2, "e": 1}
-    """
-    new = type(parameters)()
-
-    if not len(parameters):
-        return new
-
-    def flatten(parameters, *prefixes):
-        """Iterate over nested dicts, yielding (*keys, value) pairs."""
-        sentinel = object()
-        try:
-            option = sentinel
-            for option, value in parameters.items():
-                # Recurse into values to flatten any dicts.
-                for pair in flatten(value, option, *prefixes):
-                    yield pair
-            # Make sure zero-length dicts come back.
-            if option is sentinel:
-                yield (prefixes, parameters)
-        except AttributeError:
-            # Non dict values are just returned.
-            yield (prefixes, parameters)
-
-    def munge(keys):
-        """Ensure that each intermediate key in keys ends in sep.
-
-        Also, reverse the list."""
-        for key in reversed(keys[1:]):
-            if len(key) and not key.endswith(sep):
-                yield key + sep
-            else:
-                yield key
-        else:
-            yield keys[0]
-
-    for keys, value in flatten(parameters):
-        option = "".join(map(str, munge(keys)))
-        if option in new:
-            warnings.warn(("Ignoring duplicate option: %s (existing value %s, new value %s)")
-                          % (option, new[option], value))
-        new[option] = value
-    return new
-
-
-# Modified version of OptionsManager class from firedrake/petsc.py,
-# Firedrake master branch 57e21cc8ebdb044c1d8423b48f3dbf70975d5548, first
-# added 2024-08-08
-class OptionsManager(object):
-
-    # What appeared on the commandline, we should never clear these.
-    # They will override options passed in as a dict if an
-    # options_prefix was supplied.
-    if PETSc is not None:
-        commandline_options = frozenset(PETSc.Options().getAll())
-
-    if PETSc is not None:
-        options_object = PETSc.Options()
-
-    count = itertools.count()
-
-    """Mixin class that helps with managing setting petsc options.
-
-    :arg parameters: The dictionary of parameters to use.
-    :arg options_prefix: The prefix to look up items in the global
-        options database (may be ``None``, in which case only entries
-        from ``parameters`` will be considered.  If no trailing
-        underscore is provided, one is appended.  Hence ``foo_`` and
-        ``foo`` are treated equivalently.  As an exception, if the
-        prefix is the empty string, no underscore is appended.
-
-    To use this, you must call its constructor to with the parameters
-    you want in the options database.
-
-    You then call :meth:`set_from_options`, passing the PETSc object
-    you'd like to call ``setFromOptions`` on.  Note that this will
-    actually only call ``setFromOptions`` the first time (so really
-    this parameters object is a once-per-PETSc-object thing).
-
-    So that the runtime monitors which look in the options database
-    actually see options, you need to ensure that the options database
-    is populated at the time of a ``SNESSolve`` or ``KSPSolve`` call.
-    Do that using the :meth:`inserted_options` context manager.
-
-    .. code-block:: python3
-
-       with self.inserted_options():
-           self.snes.solve(...)
-
-    This ensures that the options database has the relevant entries
-    for the duration of the ``with`` block, before removing them
-    afterwards.  This is a much more robust way of dealing with the
-    fixed-size options database than trying to clear it out using
-    destructors.
-
-    This object can also be used only to manage insertion and deletion
-    into the PETSc options database, by using the context manager.
-    """
-    def __init__(self, parameters, options_prefix):
-        if PETSc is None:
-            raise RuntimeError("PETSc not available")
-
-        super().__init__()
-        if parameters is None:
-            parameters = {}
-        else:
-            # Convert nested dicts
-            parameters = flatten_parameters(parameters)
-        if options_prefix is None:
-            self.options_prefix = "pyadjoint_%d_" % next(self.count)
-            self.parameters = parameters
-            self.to_delete = set(parameters)
-        else:
-            if len(options_prefix) and not options_prefix.endswith("_"):
-                options_prefix += "_"
-            self.options_prefix = options_prefix
-            # Remove those options from the dict that were passed on
-            # the commandline.
-            self.parameters = {k: v for k, v in parameters.items()
-                               if options_prefix + k not in self.commandline_options}
-            self.to_delete = set(self.parameters)
-            # Now update parameters from options, so that they're
-            # available to solver setup (for, e.g., matrix-free).
-            # Can't ask for the prefixed guy in the options object,
-            # since that does not DTRT for flag options.
-            for k, v in self.options_object.getAll().items():
-                if k.startswith(self.options_prefix):
-                    self.parameters[k[len(self.options_prefix):]] = v
-        self._setfromoptions = False
-
-    def set_default_parameter(self, key, val):
-        """Set a default parameter value.
-
-        :arg key: The parameter name
-        :arg val: The parameter value.
-
-        Ensures that the right thing happens cleaning up the options
-        database.
-        """
-        k = self.options_prefix + key
-        if k not in self.options_object and key not in self.parameters:
-            self.parameters[key] = val
-            self.to_delete.add(key)
-
-    def set_from_options(self, petsc_obj):
-        """Set up petsc_obj from the options database.
-
-        :arg petsc_obj: The PETSc object to call setFromOptions on.
-
-        Matt says: "Only ever call setFromOptions once".  This
-        function ensures we do so.
-        """
-        if not self._setfromoptions:
-            with self.inserted_options():
-                petsc_obj.setOptionsPrefix(self.options_prefix)
-                # Call setfromoptions inserting appropriate options into
-                # the options database.
-                petsc_obj.setFromOptions()
-                self._setfromoptions = True
-
-    @contextmanager
-    def inserted_options(self):
-        """Context manager inside which the petsc options database
-    contains the parameters from this object."""
-        try:
-            for k, v in self.parameters.items():
-                self.options_object[self.options_prefix + k] = v
-            yield
-        finally:
-            for k in self.to_delete:
-                del self.options_object[self.options_prefix + k]
-
-
-=======
->>>>>>> 31c1b0aa
 def get_valid_comm(comm):
     """
     Return a valid communicator from a user provided (possibly null) comm.
@@ -389,11 +167,7 @@
         def wrapper(self, *args, **kwargs):
             if self.action != action:
                 raise NotImplementedError(
-<<<<<<< HEAD
-                    f'Cannot apply {str(action)} action if {self.action = }')
-=======
                     f'Cannot apply {str(action)} action if {self.action=}')
->>>>>>> 31c1b0aa
             return func(self, *args, **kwargs)
         return wrapper
     return check_rf_action_decorator
@@ -422,11 +196,8 @@
                  apply_riesz=False, appctx=None, comm=PETSc.COMM_WORLD):
         comm = get_valid_comm(comm)
 
-<<<<<<< HEAD
-=======
         new_control_variable = TAOObjective(rf).new_control_variable
 
->>>>>>> 31c1b0aa
         self.rf = rf
         self.appctx = appctx
         self.control_interface = PETScVecInterface(
@@ -441,11 +212,7 @@
             self.xinterface = self.control_interface
             self.yinterface = self.control_interface
 
-<<<<<<< HEAD
-            self.x = new_control_variable(rf)
-=======
             self.x = new_control_variable()
->>>>>>> 31c1b0aa
             self.mult_impl = self._mult_hessian
 
         elif action == AdjointAction:  # functional -> control
@@ -459,22 +226,14 @@
             self.xinterface = self.control_interface
             self.yinterface = self.functional_interface
 
-<<<<<<< HEAD
-            self.x = new_control_variable(rf)
-=======
             self.x = new_control_variable()
->>>>>>> 31c1b0aa
             self.mult_impl = self._mult_tlm
         else:
             raise ValueError(
                 'Unrecognised {action = }.')
 
         self.action = action
-<<<<<<< HEAD
-        self._m = new_control_variable(rf)
-=======
         self._m = new_control_variable()
->>>>>>> 31c1b0aa
         self._shift = 0
 
     @classmethod
@@ -678,6 +437,30 @@
         ddJ = self.reduced_functional.hessian(tuple(m_dot_i._ad_copy() for m_dot_i in m_dot))
         return m.delist(ddJ)
 
+    def new_control_variable(self):
+        """Return new variables suitable for storing a control value.
+
+        Returns:
+            tuple[OverloadedType]: New variables suitable for storing a control
+                value.
+        """
+
+        return tuple(control._ad_init_zero(dual=False)
+                     for control in self.reduced_functional.controls)
+
+    def new_dual_control_variable(self):
+        """Return new variables suitable for storing a value for a (dual space)
+        derivative of the functional with respect to the control.
+
+        Returns:
+            tuple[OverloadedType]: New variables suitable for storing a value
+                for a (dual space) derivative of the functional with respect to
+                the control.
+        """
+
+        return tuple(control._ad_init_zero(dual=True)
+                     for control in self.reduced_functional.controls)
+
 
 class TAOConvergenceError(Exception):
     """Raised if a TAO solve fails to converge.
@@ -731,29 +514,20 @@
 
         tao = PETSc.TAO().create(comm=comm)
 
-<<<<<<< HEAD
-        def objective(tao, x, g):
-            m = new_control_variable(rf)
-=======
         def objective(tao, x):
             m = tao_objective.new_control_variable()
->>>>>>> 31c1b0aa
             from_petsc(x, m)
             J_val = tao_objective.objective(m)
             return J_val
 
         def gradient(tao, x, g):
-<<<<<<< HEAD
-            m = new_control_variable(rf)
-=======
             m = tao_objective.new_control_variable()
->>>>>>> 31c1b0aa
             from_petsc(x, m)
             dJ = tao_objective.gradient(m)
             to_petsc(g, dJ)
 
         def objective_gradient(tao, x, g):
-            m = new_control_variable(rf)
+            m = tao_objective.new_control_variable()
             from_petsc(x, m)
             J_val, dJ = tao_objective.objective_gradient(m)
             to_petsc(g, dJ)
@@ -807,7 +581,7 @@
                 """
 
                 def apply(self, pc, x, y):
-                    dJ = new_control_variable(rf, dual=True)
+                    dJ = tao_objective.new_dual_control_variable()
                     from_petsc(x, dJ)
                     assert len(tao_objective.reduced_functional.controls) == len(dJ)
                     dJ = tuple(control._ad_convert_riesz(dJ_i, riesz_map=control.riesz_map)
