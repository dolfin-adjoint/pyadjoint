from functools import wraps
from enum import Enum
from numbers import Complex

import numpy as np

from ..enlisting import Enlist
from ..overloaded_type import OverloadedType
from .optimization_problem import MinimizationProblem
from .optimization_solver import OptimizationSolver


try:
    import petsc4py.PETSc as PETSc
except ModuleNotFoundError:
    PETSc = None
try:
    import petsctools
except ModuleNotFoundError:
    petsctools = None

__all__ = [
    "TAOConvergenceError",
    "TAOSolver"
]


class PETScVecInterface:
    """Interface for conversion between :class:`OverloadedType` objects and
    :class:`petsc4py.PETSc.Vec` objects.

    This uses the generic interface provided by :class:`OverloadedType`.

    Args:
        x (OverloadedType or Sequence[OverloadedType]): Defines the data
            layout.
        comm (petsc4py.PETSc.Comm or mpi4py.MPI.Comm): Communicator.
    """

    def __init__(self, x, *, comm=None):
        if PETSc is None:
            raise RuntimeError("PETSc not available")
        if petsctools is None:
            raise RuntimeError("petsctools not available")

        x = Enlist(x)
        if comm is None:
            comm = PETSc.COMM_WORLD
        if hasattr(comm, "tompi4py"):
            comm = comm.tompi4py()

        vecs = tuple(x_i._ad_to_petsc() for x_i in x)
        n = sum(vec.getLocalSize() for vec in vecs)
        N = sum(vec.getSize() for vec in vecs)
        _, isets = PETSc.Vec().concatenate(vecs)

        self._comm = comm
        self._n = n
        self._N = N
        self._isets = isets

    @property
    def comm(self):
        """Communicator.
        """

        return self._comm

    @property
    def n(self):
        """Total number of process local DoFs."""

        return self._n

    @property
    def N(self):
        """Total number of global DoFs."""

        return self._N

    def new_petsc(self):
        """Construct a new :class:`petsc4py.PETSc.Vec`.

        Returns:
            petsc4py.PETSc.Vec: The new :class:`petsc4py.PETSc.Vec`.
        """

        vec = PETSc.Vec().create(comm=self.comm)
        vec.setSizes((self.n, self.N))
        vec.setUp()
        return vec

    def from_petsc(self, y, x):
        """Copy data from a :class:`petsc4py.PETSc.Vec` to variables.

        Args:
            y (petsc4py.PETSc.Vec): The input :class:`petsc4py.PETSc.Vec`.
            x (OverloadedType or Sequence[OverloadedType]): The output
                variables.
        """

        x = Enlist(x)
        if len(x) != len(self._isets):
            raise ValueError("Invalid length")
        for iset, x_i in zip(self._isets, x):
            y_sub = y.getSubVector(iset)
            x_i._ad_from_petsc(y_sub)
            y.restoreSubVector(iset, y_sub)

    def to_petsc(self, x, y):
        """Copy data to a :class:`petsc4py.PETSc.Vec`.

        Args:
            x (petsc4py.PETSc.Vec): The output :class:`petsc4py.PETSc.Vec`.
            y (Complex, OverloadedType or Sequence[OverloadedType]):
                Values for input variables.
        """

        y = Enlist(y)
        if len(y) != len(self._isets):
            raise ValueError("Invalid length")
        for iset, y_i in zip(self._isets, y):
            x_sub = x.getSubVector(iset)
            if isinstance(y_i, Complex):
                x_sub.set(y_i)
            elif isinstance(y_i, OverloadedType):
                y_i._ad_to_petsc(vec=x_sub)
            else:
                raise TypeError(f"Unexpected type: {type(y_i)}")
            x_sub.restoreSubVector(iset, x_sub)


def new_control_variable(reduced_functional, dual=False):
    """Return new variables suitable for storing a control value or its dual.

    Args:
        reduced_functional (ReducedFunctional): The reduced functional whose
        controls are to be copied.
        dual (bool): whether to return a dual type. If False then a primal type is returned.

    Returns:
        tuple[OverloadedType]: New variables suitable for storing a control value.
    """

    return tuple(control._ad_init_zero(dual=dual)
                 for control in reduced_functional.controls)


def get_valid_comm(comm):
    """
    Return a valid communicator from a user provided (possibly null) comm.

    Args:
        comm: Any[petsc4py.PETSc.Comm,mpi4py.MPI.Comm,None]

    Returns:
        mpi4py.MPI.Comm. COMM_WORLD if `comm is None`, otherwise `comm.tompi4py()`.
    """
    if comm is None:
        comm = PETSc.COMM_WORLD
    if hasattr(comm, "tompi4py"):
        comm = comm.tompi4py()
    return comm


class RFAction(Enum):
    """
    The type of linear action that a ReducedFunctionalMat should apply.
    """
    FORWARD = 'forward'
    TLM = 'tlm'
    ADJOINT = 'adjoint'
    HESSIAN = 'hessian'


FORWARD = RFAction.FORWARD
TLM = RFAction.TLM
ADJOINT = RFAction.ADJOINT
HESSIAN = RFAction.HESSIAN


def check_rf_action(action):
    def check_rf_action_decorator(func):
        @wraps(func)
        def wrapper(self, *args, **kwargs):
            if self.action != action:
                raise NotImplementedError(
                    f'Cannot apply {str(action)} action if {self.action=}')
            return func(self, *args, **kwargs)
        return wrapper
    return check_rf_action_decorator


class ReducedFunctionalMatCtx:
    """
    PETSc.Mat Python context to apply the action of a pyadjoint.ReducedFunctional.

    If V is the control space and U is the functional space, each action has the following map:
    Jhat : V -> U
    TLM : V -> U
    Adjoint : U* -> V*
    Hessian : V x U* -> V* | V -> V*

    Args:
        rf (ReducedFunctional): Defines the forward model, and used to compute operator  actions.
        action (RFAction): Whether to apply the TLM, adjoint, or Hessian action.
        apply_riesz (bool): Whether to apply the riesz map before returning the
            result of the action to PETSc.
        appctx (Optional[dict]): User provided context.
        always_update_tape (bool): Whether to force reevaluation of the forward model every time
            `mult` is called. If action is HESSIAN then this will also force the adjoint model to
            be reevaluated at every call to `mult`.
        comm (Optional[petsc4py.PETSc.Comm,mpi4py.MPI.Comm]): Communicator that the rf is defined over.
    """

    def __init__(self, rf, action=HESSIAN, *,
                 apply_riesz=False, appctx=None,
                 always_update_tape=False,
                 comm=PETSc.COMM_WORLD):
        comm = get_valid_comm(comm)

        self.rf = rf
        self.appctx = appctx
        self.control_interface = PETScVecInterface(
            tuple(c.control for c in rf.controls),
            comm=comm)
        self.apply_riesz = apply_riesz
        if action in (ADJOINT, TLM):
            self.functional_interface = PETScVecInterface(
                rf.functional, comm=comm)

        if action == HESSIAN:  # control -> control
            self.xinterface = self.control_interface
            self.yinterface = self.control_interface

            self.x = new_control_variable(rf)
            self.mult_impl = self._mult_hessian

        elif action == ADJOINT:  # functional -> control
            self.xinterface = self.functional_interface
            self.yinterface = self.control_interface

            self.x = rf.functional._ad_copy()
            self.mult_impl = self._mult_adjoint

        elif action == TLM:  # control -> functional
            self.xinterface = self.control_interface
            self.yinterface = self.functional_interface

            self.x = new_control_variable(rf)
            self.mult_impl = self._mult_tlm
        else:
            raise ValueError(
                'Unrecognised {action = }.')

        self.action = action
        self._m = new_control_variable(rf)
        self._shift = 0
        self.always_update_tape = always_update_tape

    @classmethod
    def update(cls, obj, x, A, P):
        ctx = A.getPythonContext()
        ctx.control_interface.from_petsc(x, ctx._m)
        ctx.update_tape_values(
            update_adjoint=(ctx.action == HESSIAN))
        ctx._shift = 0

        pctx = P.getPythonContext()
        if pctx is not ctx:
            pctx.control_interface.from_petsc(x, pctx._m)
            pctx.update_tape_values(
                update_adjoint=(pctx.action == HESSIAN))
            pctx._shift = 0

    def shift(self, A, alpha):
        self._shift += alpha

    def update_tape_values(self, update_adjoint=True):
        _ = self.rf(self._m)
        if update_adjoint:
            _ = self.rf.derivative(apply_riesz=False)

    def mult(self, A, x, y):
        self.xinterface.from_petsc(x, self.x)
        out = self.mult_impl(A, self.x)
        self.yinterface.to_petsc(y, out)

        if self._shift != 0:
            y.axpy(self._shift, x)

    @check_rf_action(HESSIAN)
    def _mult_hessian(self, A, x):
        if self.always_update_tape:
            self.update_tape_values(update_adjoint=True)
        return self.rf.hessian(
            x, apply_riesz=self.apply_riesz)

    @check_rf_action(TLM)
    def _mult_tlm(self, A, x):
        if self.always_update_tape:
            self.update_tape_values(update_adjoint=False)
        return self.rf.tlm(x)

    @check_rf_action(ADJOINT)
    def _mult_adjoint(self, A, x):
        if self.always_update_tape:
            self.update_tape_values(update_adjoint=False)
        return self.rf.derivative(
            adj_input=x, apply_riesz=self.apply_riesz)


def ReducedFunctionalMat(rf, action=HESSIAN, *, apply_riesz=False, appctx=None,
                         always_update_tape=False, comm=None):
    """
    PETSc.Mat to apply the action of a pyadjoint.ReducedFunctional.

    If V is the control space and U is the functional space, each action has the following map:
    Jhat : V -> U
    TLM : V -> U
    Adjoint : U* -> V*
    Hessian : V x U* -> V* | V -> V*

    Args:
        rf (ReducedFunctional): Defines the forward model, and used to compute operator  actions.
        action (RFAction): Whether to apply the TLM, adjoint, or Hessian action.
        apply_riesz (bool): Whether to apply the riesz map before returning the
            result of the action to PETSc.
        appctx (Optional[dict]): User provided context.
        always_update_tape (bool): Whether to force reevaluation of the forward model every time
            `mult` is called. If action is HESSIAN then this will also force the adjoint model to
            be reevaluated at every call to `mult`.
        comm (Optional[petsc4py.PETSc.Comm,mpi4py.MPI.Comm]): Communicator that the rf is defined over.
    """
    ctx = ReducedFunctionalMatCtx(
        rf, action, appctx=appctx, apply_riesz=apply_riesz,
        always_update_tape=always_update_tape, comm=comm)

    ncol = ctx.xinterface.n
    Ncol = ctx.xinterface.N

    nrow = ctx.yinterface.n
    Nrow = ctx.yinterface.N

    mat = PETSc.Mat().createPython(
        ((nrow, Nrow), (ncol, Ncol)),
        ctx, comm=ctx.control_interface.comm)
    if action == HESSIAN:
        mat.setOption(PETSc.Mat.Option.SYMMETRIC, True)
    mat.setUp()
    mat.assemble()
    return mat


class RieszMapMatCtx:
    def __init__(self, controls, comm=None):
        comm = get_valid_comm(comm)

        self.controls = Enlist(controls)
        self.vec_interface = PETScVecInterface(
            tuple(c.control for c in controls),
            comm=comm)

        self.dJ = tuple(c._ad_init_zero(dual=True)
                        for c in self.controls)

    def mult(self, mat, x, y):
        self.vec_interface.from_petsc(x, self.dJ)
        dJ = tuple(c._ad_convert_riesz(dJi, riesz_map=c.riesz_map)
                   for c, dJi in zip(self.controls, self.dJ))
        self.vec_interface.to_petsc(y, dJ)


def RieszMapMat(controls, symmetric=True, comm=None):
    ctx = RieszMapMatCtx(controls, comm=comm)

    n = ctx.vec_interface.n
    N = ctx.vec_interface.N

    mat = PETSc.Mat().createPython(
        ((n, N), (n, N)), ctx,
        comm=ctx.vec_interface.comm)
    if symmetric:
        mat.setOption(PETSc.Mat.Option.SYMMETRIC, True)
    mat.setUp()
    mat.assemble()
    return mat


class TAOObjective:
    """Utility class for computing functional values and associated derivatives.

    Args:
        rf (AbstractReducedFunctional): Defines the forward, and used to
            compute derivative information.
        always_update_tape (bool): Whether to force reevaluation of the forward model every time
            gradient or hessian is called. If hessian is called then this will also force the
            adjoint model to be reevaluated.
    """

    def __init__(self, rf, always_update_tape=True):
        self._reduced_functional = rf
        self.always_update_tape = always_update_tape

    @property
    def reduced_functional(self):
        """:class:`.AbstractReducedFunctional`. Defines the forward, and used
        to compute derivative information.
        """
        return self._reduced_functional

    def objective(self, m):
        """Evaluate the forward.

        Args:
            m (OverloadedType or Sequence[OverloadedType]): Defines the control
                value.
        Returns:
            AdjFloat: The value of the functional.
        """
        m = Enlist(m)
        J = self.reduced_functional(tuple(m_i._ad_copy() for m_i in m))
        return J

    def gradient(self, m):
        """Compute a first derivative.

        Args:
            m (OverloadedType or Sequence[OverloadedType]): Defines the control
                value.
        Returns:
            AdjFloat: The value of the functional.
            OverloadedType or Sequence[OverloadedType]: The (dual space)
                derivative.
        """
        m = Enlist(m)
        if self.always_update_tape:
            _ = self.reduced_functional(tuple(m_i._ad_copy() for m_i in m))
        dJ = self.reduced_functional.derivative()
        return m.delist(dJ)

    def objective_gradient(self, m):
        """Evaluate the forward, and compute a first derivative.

        Args:
            m (OverloadedType or Sequence[OverloadedType]): Defines the control
                value.
        Returns:
            AdjFloat: The value of the functional.
            OverloadedType or Sequence[OverloadedType]: The (dual space)
                derivative.
        """

        m = Enlist(m)
        J = self.reduced_functional(tuple(m_i._ad_copy() for m_i in m))
        dJ = self.reduced_functional.derivative()
        return J, m.delist(dJ)

    def hessian(self, m, m_dot):
        """Evaluate the forward, and compute a second derivative action on a
        given direction.

        Args:
            m (OverloadedType or Sequence[OverloadedType]): Defines the control
                value.
            m_dot (OverloadedType or Sequence[OverloadedType]): Defines the
                direction.
        Returns:
            OverloadedType or Sequence[OverloadedType]: The (dual space)
                second derivative action on the given direction.
        """

        m = Enlist(m)
        m_dot = Enlist(m_dot)
        if self.always_update_tape:
            _ = self.reduced_functional(tuple(m_i._ad_copy() for m_i in m))
            _ = self.reduced_functional.derivative()
        ddJ = self.reduced_functional.hessian(tuple(m_dot_i._ad_copy() for m_dot_i in m_dot))
        return m.delist(ddJ)


class TAOConvergenceError(Exception):
    """Raised if a TAO solve fails to converge.
    """


if PETSc is None:
    _tao_reasons = {}
else:
    # Same approach as in _make_reasons in firedrake/solving_utils.py,
    # Firedrake master branch 57e21cc8ebdb044c1d8423b48f3dbf70975d5548
    _tao_reasons = {getattr(PETSc.TAO.Reason, key): key
                    for key in dir(PETSc.TAO.Reason)
                    if not key.startswith("_")}


class TAOSolver(OptimizationSolver):
    """Use TAO to solve an optimization problem.

    Args:
        problem (MinimizationProblem): Defines the optimization problem to be solved.
        parameters (Mapping): TAO options.
        options_prefix (Optional[str]): prefix for the TAO solver.
        appctx (Optional[dict]): User provided context.
        Pmat (Optional petsc4py.PETSc.Mat): Hessian preconditioning matrix.
        comm (petsc4py.PETSc.Comm or mpi4py.MPI.Comm): Communicator.
    """

    def __init__(self, problem, parameters, *,
                 options_prefix=None, appctx=None,
                 Pmat=None, comm=None):
        if PETSc is None:
            raise RuntimeError("PETSc not available")
        if petsctools is None:
            raise RuntimeError("petsctools not available")

        if not isinstance(problem, MinimizationProblem):
            raise TypeError("MinimizationProblem required")
        if problem.constraints is not None:
            raise NotImplementedError("Constraints not implemented")

        comm = get_valid_comm(comm)

        rf = problem.reduced_functional
        tao_objective = TAOObjective(rf)

        vec_interface = PETScVecInterface(
            tuple(control.control for control in rf.controls), comm=comm)

        tao = PETSc.TAO().create(comm=comm)

        def objective(tao, x):
            m = new_control_variable(rf)
            vec_interface.from_petsc(x, m)
            J_val = tao_objective.objective(m)
            return J_val

        def gradient(tao, x, g):
            m = new_control_variable(rf)
            vec_interface.from_petsc(x, m)
            dJ = tao_objective.gradient(m)
            vec_interface.to_petsc(g, dJ)

        def objective_gradient(tao, x, g):
            m = new_control_variable(rf)
            vec_interface.from_petsc(x, m)
            J_val, dJ = tao_objective.objective_gradient(m)
            vec_interface.to_petsc(g, dJ)
            return J_val

        tao.setObjectiveGradient(objective_gradient)
        tao.setObjective(objective)
        tao.setGradient(gradient)

        hessian_mat = ReducedFunctionalMat(
            problem.reduced_functional, appctx=appctx,
            action=HESSIAN, comm=comm)

        tao.setHessian(
            hessian_mat.getPythonContext().update,
            H=hessian_mat, P=Pmat or hessian_mat)

        Minv_mat = RieszMapMat(rf.controls, comm=comm)
        tao.setGradientNorm(Minv_mat)

        if problem.bounds is not None:
            lbs = []
            ubs = []
            assert len(problem.bounds) == len(problem.reduced_functional.controls)
            for (lb, ub), control in zip(problem.bounds, tao_objective.reduced_functional.controls):
                if lb is None:
                    lb = np.finfo(PETSc.ScalarType).min
                if ub is None:
                    ub = np.finfo(PETSc.ScalarType).max
                lbs.append(lb)
                ubs.append(ub)

            lb_vec = vec_interface.new_petsc()
            ub_vec = vec_interface.new_petsc()
            vec_interface.to_petsc(lb_vec, lbs)
            vec_interface.to_petsc(ub_vec, ubs)
            tao.setVariableBounds(lb_vec, ub_vec)

        petsctools.set_from_options(
            tao, parameters=parameters,
<<<<<<< HEAD
            options_prefix=options_prefix)
=======
            options_prefix=None)
>>>>>>> c9b95983

        if tao.getType() in {PETSc.TAO.Type.LMVM, PETSc.TAO.Type.BLMVM}:
            n, N = vec_interface.n, vec_interface.N

            class InitialHessian:
                """:class:`petsc4py.PETSc.Mat` context.
                """

            class InitialHessianPreconditioner:
                """:class:`petsc4py.PETSc.PC` context.
                """
                def apply(self, pc, x, y):
                    Minv_mat.mult(x, y)

            # B_0_matrix is the initial Hessian approximation (following
            # Nocedal and Wright doi: 10.1007/978-0-387-40065-5 notation). This
            # is H0 in PETSc/TAO.

            B_0_matrix = PETSc.Mat().createPython(((n, N), (n, N)),
                                                  InitialHessian(), comm=comm)
            B_0_matrix.setOption(PETSc.Mat.Option.SYMMETRIC, True)
            B_0_matrix.setUp()

            B_0_matrix_pc = PETSc.PC().createPython(
                InitialHessianPreconditioner(), comm=comm)
            B_0_matrix_pc.setOperators(B_0_matrix)
            B_0_matrix_pc.setUp()

            tao.setLMVMH0(B_0_matrix)
            ksp = tao.getLMVMH0KSP()
            ksp.setType(PETSc.KSP.Type.PREONLY)
            ksp.setTolerances(rtol=0.0, atol=0.0, divtol=None, max_it=1)
            ksp.setPC(B_0_matrix_pc)
            ksp.setUp()
        else:
            B_0_matrix = None
            B_0_matrix_pc = None

        x = vec_interface.new_petsc()
        tao.setSolution(x)
        with petsctools.inserted_options(tao):
            tao.setUp()

        super().__init__(problem, parameters)
        self._tao_objective = tao_objective
        self._vec_interface = vec_interface
        self._tao = tao
        self._x = x

    @property
    def tao_objective(self):
        """The :class:`.TAOObjective` used for the optimization.
        """

        return self._tao_objective

    @property
    def tao(self):
        """The :class:`petsc4py.PETSc.TAO` used for the optimization.
        """

        return self._tao

    @property
    def x(self):
        """The :class:`petsc4py.PETSc.Vec` used to store the solution to the
        optimization problem.
        """

        return self._x

    def solve(self):
        """Solve the optimization problem.

        Returns:
            OverloadedType or Sequence[OverloadedType]: The solution.
        """

        controls = self.tao_objective.reduced_functional.controls
        m = tuple(control.tape_value()._ad_copy() for control in controls)
<<<<<<< HEAD

        with petsctools.inserted_options(self.tao):
            self._vec_interface.to_petsc(self.x, m)
=======
        self._vec_interface.to_petsc(self.x, m)
        with petsctools.inserted_options(self.tao):
>>>>>>> c9b95983
            self.tao.solve()
            self._vec_interface.from_petsc(self.x, m)

        if self.tao.getConvergedReason() <= 0:
            # Using the same format as Firedrake linear solver errors
            raise TAOConvergenceError(
                f"TAOSolver failed to converge after {self.tao.getIterationNumber()} iterations "
                f"with reason: {_tao_reasons[self.tao.getConvergedReason()]}")
        if isinstance(controls, Enlist):
            return controls.delist(m)
        else:
            return m<|MERGE_RESOLUTION|>--- conflicted
+++ resolved
@@ -583,11 +583,7 @@
 
         petsctools.set_from_options(
             tao, parameters=parameters,
-<<<<<<< HEAD
             options_prefix=options_prefix)
-=======
-            options_prefix=None)
->>>>>>> c9b95983
 
         if tao.getType() in {PETSc.TAO.Type.LMVM, PETSc.TAO.Type.BLMVM}:
             n, N = vec_interface.n, vec_interface.N
@@ -668,14 +664,9 @@
 
         controls = self.tao_objective.reduced_functional.controls
         m = tuple(control.tape_value()._ad_copy() for control in controls)
-<<<<<<< HEAD
 
         with petsctools.inserted_options(self.tao):
             self._vec_interface.to_petsc(self.x, m)
-=======
-        self._vec_interface.to_petsc(self.x, m)
-        with petsctools.inserted_options(self.tao):
->>>>>>> c9b95983
             self.tao.solve()
             self._vec_interface.from_petsc(self.x, m)
 
