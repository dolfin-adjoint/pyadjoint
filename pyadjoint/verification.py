--- conflicted
+++ resolved
@@ -56,56 +56,6 @@
     return min(convergence_rates(residuals, epsilons))
 
 
-<<<<<<< HEAD
-def taylor_test_multiple(J, m, h, dJdm=None):
-    """Run a taylor test on the functional J around point m in direction h when J takes a list of
-    OverloadedTypes as input and m and h are lists of OverloadedTypes.
-    
-    Given a functional J, a point in control space m, and a direction in
-    control space h, the function computes the taylor remainders and
-    returns the convergence rate.
-
-    Args:
-        J (reduced_functional.ReducedFunctional): The functional to evaluate the taylor remainders of.
-            Must be an instance of :class:`ReducedFunctional`, or something with a similar
-            interface.
-        m (list of overloaded_type.OverloadedType): The point in control space. Must be of same type as the
-            control.
-        h (list of overloaded_type.OverloadedType): The direction of perturbations. Must be of same type as
-            the control.
-
-    Returns:
-        float: The smallest computed convergence rate of the tested perturbations.
-
-    """
-    with stop_annotating():
-        Jm = J(m)
-        if dJdm is None:
-            dJdm = 0
-            for i, delta in enumerate(J.derivative()):
-                dJdm += h[i]._ad_dot(delta)
-
-        residuals = []
-        epsilons = [0.01/2**i for i in range(4)]
-        for eps in epsilons:
-
-            perts = []
-            for i, pert in enumerate(h):
-                perturbation = pert._ad_mul(eps)
-                perts.append(m[i]._ad_add(perturbation))
-            Jp = J(perts)
-
-            res = abs(Jp - Jm - eps*dJdm)
-            residuals.append(res)
-
-        if min(residuals) < 1E-15:
-            logging.warning("The taylor remainder is close to machine precision.")
-        print(residuals)
-    return min(convergence_rates(residuals, epsilons))
-
-
-=======
->>>>>>> 8e901833
 def convergence_rates(E_values, eps_values):
     from numpy import log
     r = []
