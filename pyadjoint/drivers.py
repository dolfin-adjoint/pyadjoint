--- conflicted
+++ resolved
@@ -92,20 +92,12 @@
         m_dot (list or instance of the control type): The direction in which to
             compute the Hessian.
         hessian_input (OverloadedType): The value to start the Hessian accumulation
-<<<<<<< HEAD
-            from after the TLM calculation.
-=======
             from after the TLM calculation. Uses zero initialised value if None.
->>>>>>> e39e5df9
         tape: The tape to use. Default is the current tape.
         apply_riesz: If True, apply the Riesz map of each control in order
             to return the (primal) Riesz representer of the Hessian
             action.
-<<<<<<< HEAD
-        evaluate_tlm (bool): Whether or not to compute the forward (tlm) part of
-=======
         evaluate_tlm (bool): Whether or not to compute the forward (TLM) part of
->>>>>>> e39e5df9
             the Hessian calculation.  If False, assumes that the tape has already
             been populated with the required TLM values.
 
@@ -132,29 +124,6 @@
 
     m = Enlist(m)
     with stop_annotating():
-<<<<<<< HEAD
-        with tape.marked_nodes(m):
-            tape.evaluate_hessian(markings=True)
-
-    r = [v.get_hessian(apply_riesz=apply_riesz) for v in m]
-    return m.delist(r)
-
-
-def compute_tlm(J, m, m_dot, tape=None):
-    """
-    Compute the tangent linear model of J in a direction m_dot at the current value of m
-
-    Args:
-        J (AdjFloat):  The objective functional.
-        m (list or instance of Control): The (list of) controls.
-        m_dot (list or instance of the control type): The direction in which to compute the tangent linear model.
-            have a look at the specific control type.
-        tape: The tape to use. Default is the current tape.
-
-    Returns:
-        OverloadedType: The action of the tangent linear model with respect to the control in direction m_dot.
-            Should be an instance of the same type as the functional.
-=======
         with tape.marked_control_dependents(m):
             with tape.marked_functional_dependencies(J):
                 tape.evaluate_hessian(markings=True)
@@ -177,7 +146,6 @@
     Returns:
         OverloadedType: The action of the tangent linear model with respect to the control
             in direction m_dot. Should be an instance of the same type as the functional.
->>>>>>> e39e5df9
     """
     tape = tape or get_working_tape()
     tape.reset_tlm_values()
@@ -189,21 +157,10 @@
         mi.tlm_value = mdi
 
     with stop_annotating():
-<<<<<<< HEAD
-        with tape.marked_nodes(m):
-            tape.evaluate_tlm(markings=True)
-
-    tlm_value = J.block_variable.tlm_value
-    if isinstance(tlm_value, float):  # AdjFloat ops may return float
-        return tlm_value
-    else:
-        return tlm_value._ad_copy()
-=======
         with tape.marked_control_dependents(m):
             tape.evaluate_tlm(markings=True)
 
     return J._ad_init_object(J.block_variable.tlm_value)
->>>>>>> e39e5df9
 
 
 def solve_adjoint(J, tape=None, adj_value=1.0):
