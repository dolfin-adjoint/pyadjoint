try:
    from warnings import deprecated
except ImportError:
    from warnings import warn
    deprecated = None

from .enlisting import Enlist
from .tape import get_working_tape, stop_annotating


def compute_derivative(J, m, tape=None, adj_value=1.0, apply_riesz=False):
    """
    Compute the derivative of J with respect to the initialisation value of m,
    that is the value of m at its creation.

    Args:
        J (OverloadedType):  The objective functional.
        m (list or instance of Control): The (list of) controls.
        tape: The tape to use. Default is the current tape.
        adj_value: The adjoint value to the result. Required if the functional
            is not scalar-valued, or if the functional is not the final stage
            in the computation of an outer functional.
        apply_riesz: If True, apply the Riesz map of each control in order
            to return a primal gradient rather than a derivative in the
            dual space.

    Returns:
        OverloadedType: The derivative with respect to the control.
            If apply_riesz is False, should be an instance of the type dual
            to that of the control. If apply_riesz is True should have the
            same type as the control.
    """
    tape = tape or get_working_tape()
    tape.reset_variables()
    J.block_variable.adj_value = adj_value
    m = Enlist(m)

    with stop_annotating():
        with tape.marked_control_dependents(m):
            with tape.marked_functional_dependencies(J):
                with marked_controls(m):
                    tape.evaluate_adj(markings=True)

        grads = [i.get_derivative(apply_riesz=apply_riesz) for i in m]
    return m.delist(grads)


def compute_gradient(J, m, tape=None, adj_value=1.0, apply_riesz=True):
    """
    Compute the gradient of J with respect to the initialisation value of m,
    that is the value of m at its creation.

    This function is deprecated in favour of :compute_derivative

    Args:
        J (OverloadedType):  The objective functional.
        m (list or instance of Control): The (list of) controls.
        tape: The tape to use. Default is the current tape.
        adj_value: The adjoint value to the result. Required if the functional
            is not scalar-valued, or if the functional is not the final stage
            in the computation of an outer functional.
        apply_riesz: If True, apply the Riesz map of each control in order
            to return a primal gradient rather than a derivative in the
            dual space.

    Returns:
        OverloadedType: The gradient with respect to the control.
            If apply_riesz is False, should be an instance of the type dual
            to that of the control. If apply_riesz is True should have the
            same type as the control.
    """
    if deprecated is None:
        warn("compute_gradient is deprecated in favour of compute_derivative.",
             FutureWarning)

    return compute_derivative(J, m, tape, adj_value, apply_riesz)


if deprecated is not None:
    compute_gradient = deprecated(
        "compute_gradient is deprecated in favour of compute_derivative."
    )(compute_gradient)


def compute_hessian(J, m, m_dot, hessian_input=None, tape=None, evaluate_tlm=True, apply_riesz=False):
    """
    Compute the Hessian of J in a direction m_dot at the current value of m

    Args:
        J (AdjFloat):  The objective functional.
        m (list or instance of Control): The (list of) controls.
        m_dot (list or instance of the control type): The direction in which to
            compute the Hessian.
        hessian_input (OverloadedType): The value to start the Hessian accumulation
            from after the TLM calculation. Uses zero initialised value if None.
        tape: The tape to use. Default is the current tape.
        apply_riesz: If True, apply the Riesz map of each control in order
            to return the (primal) Riesz representer of the Hessian
            action.
        evaluate_tlm (bool): Whether or not to compute the forward (TLM) part of
            the Hessian calculation.  If False, assumes that the tape has already
            been populated with the required TLM values.

    Returns:
        OverloadedType: The action of the Hessian in the direction m_dot.
            If apply_riesz is False, should be an instance of the type dual
            to that of the control. If apply_riesz is true should have the
            same type as the control.
    """
    tape = tape or get_working_tape()

    # fill the relevant tlm values on the tape
    if evaluate_tlm:
        compute_tlm(J, m, m_dot, tape)

    tape.reset_hessian_values()

    if hessian_input is None:
        J.block_variable.hessian_value = (
            J.block_variable.output._ad_init_zero(dual=True))
    else:
        J.block_variable.hessian_value = (
            J.block_variable.output._ad_init_object(hessian_input))

    m = Enlist(m)
    with stop_annotating():
<<<<<<< HEAD
        with tape.marked_nodes(m):
            tape.evaluate_hessian(markings=True)

    r = [v.get_hessian(apply_riesz=apply_riesz) for v in m]
    return m.delist(r)
=======
        with tape.marked_control_dependents(m):
            tape.evaluate_tlm(markings=True)
>>>>>>> ba2eef8c


def compute_tlm(J, m, m_dot, tape=None):
    """
    Compute the tangent linear model of J in a direction m_dot at the current value of m

    Args:
        J (OverloadedType):  The objective functional.
        m (list or instance of Control): The (list of) controls.
        m_dot (list or instance of the control type): The direction in which to
            compute the tangent linear model.
        tape: The tape to use. Default is the current tape.

    Returns:
        OverloadedType: The action of the tangent linear model with respect to the control
            in direction m_dot. Should be an instance of the same type as the functional.
    """
    tape = tape or get_working_tape()
    tape.reset_tlm_values()

    m = Enlist(m)
    m_dot = Enlist(m_dot)

    for mi, mdi in zip(m, m_dot):
        mi.tlm_value = mdi

    with stop_annotating():
<<<<<<< HEAD
        with tape.marked_nodes(m):
            tape.evaluate_tlm(markings=True)

    return J._ad_init_object(J.block_variable.tlm_value)
=======
        with tape.marked_control_dependents(m):
            with tape.marked_functional_dependencies(J):
                tape.evaluate_hessian(markings=True)

        r = [v.get_hessian(apply_riesz=apply_riesz) for v in m]
    return m.delist(r)
>>>>>>> ba2eef8c


def solve_adjoint(J, tape=None, adj_value=1.0):
    """
    Solve the adjoint problem for a functional J.

    This traverses the entire tape backwards, unlike `compute_gradient` which only works out those
    parts of the adjoint necessary to compute the sensitivity with respect to the specified control.
    As a result sensitivities with respect to all intermediate states are accumulated in the
    `adj_value` attribute of the associated block-variables. The adjoint solution of each solution
    step is stored in the `adj_sol` attribute of the corresponding solve block.

    Args:
        J (AdjFloat):  The objective functional.
        tape: The tape to use. Default is the current tape.
    """
    tape = tape or get_working_tape()
    tape.reset_variables()
    J.adj_value = adj_value

    with stop_annotating():
        tape.evaluate_adj(markings=False)


class marked_controls:
    """A context manager for marking controls.

    Note:
        This is a context manager for marking whether the class:'BlockVariable' is
        a control. On exiting the context, the class:'BlockVariable' that were
        marked as controls are automatically unmarked.

    Args:
        controls (list): A list of :class:`Control` to mark within the context manager.
    """
    def __init__(self, controls):
        self.controls = controls

    def __enter__(self):
        for control in self.controls:
            control.mark_as_control()

    def __exit__(self, *args):
        for control in self.controls:
            control.unmark_as_control()<|MERGE_RESOLUTION|>--- conflicted
+++ resolved
@@ -124,56 +124,43 @@
 
     m = Enlist(m)
     with stop_annotating():
-<<<<<<< HEAD
-        with tape.marked_nodes(m):
-            tape.evaluate_hessian(markings=True)
-
-    r = [v.get_hessian(apply_riesz=apply_riesz) for v in m]
-    return m.delist(r)
-=======
-        with tape.marked_control_dependents(m):
-            tape.evaluate_tlm(markings=True)
->>>>>>> ba2eef8c
-
-
-def compute_tlm(J, m, m_dot, tape=None):
-    """
-    Compute the tangent linear model of J in a direction m_dot at the current value of m
-
-    Args:
-        J (OverloadedType):  The objective functional.
-        m (list or instance of Control): The (list of) controls.
-        m_dot (list or instance of the control type): The direction in which to
-            compute the tangent linear model.
-        tape: The tape to use. Default is the current tape.
-
-    Returns:
-        OverloadedType: The action of the tangent linear model with respect to the control
-            in direction m_dot. Should be an instance of the same type as the functional.
-    """
-    tape = tape or get_working_tape()
-    tape.reset_tlm_values()
-
-    m = Enlist(m)
-    m_dot = Enlist(m_dot)
-
-    for mi, mdi in zip(m, m_dot):
-        mi.tlm_value = mdi
-
-    with stop_annotating():
-<<<<<<< HEAD
-        with tape.marked_nodes(m):
-            tape.evaluate_tlm(markings=True)
-
-    return J._ad_init_object(J.block_variable.tlm_value)
-=======
         with tape.marked_control_dependents(m):
             with tape.marked_functional_dependencies(J):
                 tape.evaluate_hessian(markings=True)
 
         r = [v.get_hessian(apply_riesz=apply_riesz) for v in m]
     return m.delist(r)
->>>>>>> ba2eef8c
+
+
+def compute_tlm(J, m, m_dot, tape=None):
+    """
+    Compute the tangent linear model of J in a direction m_dot at the current value of m
+
+    Args:
+        J (OverloadedType):  The objective functional.
+        m (list or instance of Control): The (list of) controls.
+        m_dot (list or instance of the control type): The direction in which to
+            compute the tangent linear model.
+        tape: The tape to use. Default is the current tape.
+
+    Returns:
+        OverloadedType: The action of the tangent linear model with respect to the control
+            in direction m_dot. Should be an instance of the same type as the functional.
+    """
+    tape = tape or get_working_tape()
+    tape.reset_tlm_values()
+
+    m = Enlist(m)
+    m_dot = Enlist(m_dot)
+
+    for mi, mdi in zip(m, m_dot):
+        mi.tlm_value = mdi
+
+    with stop_annotating():
+        with tape.marked_nodes(m):
+            tape.evaluate_tlm(markings=True)
+
+    return J._ad_init_object(J.block_variable.tlm_value)
 
 
 def solve_adjoint(J, tape=None, adj_value=1.0):
