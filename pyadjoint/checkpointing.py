--- conflicted
+++ resolved
@@ -1,10 +1,7 @@
 from enum import Enum
 import sys
 import gc
-<<<<<<< HEAD
-=======
 import logging
->>>>>>> dbf923e6
 from functools import singledispatchmethod
 from checkpoint_schedules import Copy, Move, EndForward, EndReverse, \
     Forward, Reverse, StorageType, SingleMemoryStorageSchedule
@@ -42,14 +39,10 @@
     Args:
         schedule (checkpoint_schedules.schedule): A schedule provided by the `checkpoint_schedules` package.
         tape (Tape): A list of blocks :class:`Block` instances.
-<<<<<<< HEAD
-        gc_timestep_frequency (int): The timestep frequency for garbage collection.
-=======
         gc_timestep_frequency (None or int): The number of timesteps between garbage collections. The default
         is `None`, which means no invoking the garbage collector during the executions. If an integer is
         provided, the garbage collector is applied every `gc_timestep_frequency` timestep. That is useful when
         being affected by the Python fails to track and clean all checkpoint objects in memory properly.
->>>>>>> dbf923e6
         gc_generation (int): The generation for garbage collection. Default is 2 that runs a full collection.
         To have more information about the garbage collector generation,
         please refer to the `documentation
@@ -96,20 +89,12 @@
         # Tell the tape to only checkpoint input data until told otherwise.
         self.tape.latest_checkpoint = 0
         self._keep_init_state_in_work = False
-<<<<<<< HEAD
-        # The user can manually invoke the garbage collector if Python fails to
-        # track and clean all checkpoint objects in memory properly.
-        self._gc_timestep_frequency = gc_timestep_frequency
-        self._gc_generation = gc_generation
-        # Store the checkpoint dependencies used every timestep.
-=======
         self._gc_timestep_frequency = gc_timestep_frequency
         self._gc_generation = gc_generation
         # ``self._global_deps`` stores checkpoint dependencies that remain unchanged across
         # timesteps (``self.tape.timesteps``). During the forward taping process, the code
         # checks whether a dependency is in ``self._global_deps`` to avoid unnecessary clearing
         # and recreation of its checkpoint data.
->>>>>>> dbf923e6
         self._global_deps = set()
         self.end_timestep(-1)
 
@@ -200,14 +185,6 @@
                 for deps in self.tape.timesteps[timestep - 1].checkpointable_state:
                     self._global_deps.add(deps)
             else:
-<<<<<<< HEAD
-                deps_to_clear = self._global_deps - self._global_deps.intersection(
-                    self.tape.timesteps[timestep - 1].checkpointable_state)
-                for deps in deps_to_clear:
-                    deps._checkpoint = None
-                # Remove elements not in the intersection from self._global_deps
-                self._global_deps.difference_update(deps_to_clear)
-=======
                 # Check if the block variables stored in `self._global_deps` are still
                 # dependencies in the previous timestep. If not, remove them from the
                 # global dependencies.
@@ -222,7 +199,6 @@
                 # have to clear the checkpoint of block variables excluded from the self._global_deps.
                 for deps in deps_to_clear:
                     deps._checkpoint = None
->>>>>>> dbf923e6
 
             self.tape.timesteps[timestep - 1].checkpoint(
                 _store_checkpointable_state, _store_adj_dependencies, self._global_deps)
@@ -242,12 +218,8 @@
                 for package in self.tape._package_data.values():
                     package.pause_checkpointing()
 
-<<<<<<< HEAD
-            if self._gc_timestep_frequency and timestep % self._gc_timestep_frequency == 0:
-=======
             if isinstance(self._gc_timestep_frequency, int) and timestep % self._gc_timestep_frequency == 0:
                 logging.info("Running a garbage collection cycle")
->>>>>>> dbf923e6
                 gc.collect(self._gc_generation)
             return True
         else:
@@ -414,10 +386,7 @@
                             bv._checkpoint = None
 
             if self._gc_timestep_frequency and step % self._gc_timestep_frequency == 0:
-<<<<<<< HEAD
-=======
                 logging.info("Running a garbage collection cycle")
->>>>>>> dbf923e6
                 gc.collect(self._gc_generation)
 
             step += 1
@@ -454,10 +423,7 @@
                     if cp_action.clear_adj_deps and out not in to_keep:
                         out._checkpoint = None
             if self._gc_timestep_frequency and step % self._gc_timestep_frequency == 0:
-<<<<<<< HEAD
-=======
                 logging.info("Running a garbage collection cycle")
->>>>>>> dbf923e6
                 gc.collect(self._gc_generation)
 
     @process_operation.register(Copy)
