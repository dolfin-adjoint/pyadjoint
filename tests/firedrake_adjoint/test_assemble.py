<<<<<<< HEAD
import pytest

pytest.importorskip("firedrake")
=======
from firedrake import *
from firedrake.adjoint import *
>>>>>>> 90d74cd8

from numpy.random import rand
from numpy.testing import assert_approx_equal

from firedrake import *
from firedrake_adjoint import *


def test_assemble_0_forms():
    mesh = IntervalMesh(10, 0, 1)
    V = FunctionSpace(mesh, "Lagrange", 1)
    u = Function(V)
    u.assign(4.0)
    a1 = assemble(u * dx)
    a2 = assemble(u**2 * dx)
    a3 = assemble(u**3 * dx)

    # this previously failed when in Firedrake "vectorial" adjoint values
    # where stored as a Function instead of Vector()
    s = a1 + a2 + 2.0 * a3
    rf = ReducedFunctional(s, Control(u))
    # derivative is: (1+2*u+6*u**2)*dx - summing is equivalent to testing with 1
    assert_approx_equal(rf.derivative().vector().sum(), 1. + 2. * 4 + 6 * 16.)


def test_assemble_0_forms_mixed():
    mesh = IntervalMesh(10, 0, 1)
    V = FunctionSpace(mesh, "Lagrange", 1)
    u = Function(V * V)
    u.assign(7.0)
    a1 = assemble(u[0] * dx)
    a2 = assemble(u[0]**2 * dx)
    a3 = assemble(u[0]**3 * dx)

    # this previously failed when in Firedrake "vectorial" adjoint values
    # where stored as a Function instead of Vector()
    s = a1 + 2. * a2 + a3
    s -= a3  # this is done deliberately to end up with an adj_input of 0.0 for the a3 AssembleBlock
    rf = ReducedFunctional(s, Control(u))
    # derivative is: (1+4*u)*dx - summing is equivalent to testing with 1
    assert_approx_equal(rf.derivative().vector().sum(), 1. + 4. * 7)


def test_assemble_1_forms_adjoint():
    mesh = IntervalMesh(10, 0, 1)
    V = FunctionSpace(mesh, "Lagrange", 1)
    v = TestFunction(V)
    x, = SpatialCoordinate(mesh)
    f = Function(V).interpolate(cos(x))

    def J(f):
        w1 = assemble(inner(f, v) * dx)
        w2 = assemble(inner(f**2, v) * dx)
        w3 = assemble(inner(f**3, v) * dx)
        return assemble((w1 + w2 + w3)**2 * dx)

    _test_adjoint(J, f)


def test_assemble_1_forms_tlm():
    tape = Tape()
    set_working_tape(tape)

    mesh = IntervalMesh(10, 0, 1)
    V = FunctionSpace(mesh, "Lagrange", 1)
    v = TestFunction(V)
    f = Function(V).assign(1)

    w1 = assemble(inner(f, v) * dx)
    w2 = assemble(inner(f**2, v) * dx)
    w3 = assemble(inner(f**3, v) * dx)
    J = assemble((w1 + w2 + w3)**2 * dx)

    Jhat = ReducedFunctional(J, Control(f))
    h = Function(V)
    h.vector()[:] = rand(h.dof_dset.size)
    g = f.copy(deepcopy=True)
    f.block_variable.tlm_value = h
    tape.evaluate_tlm()
    assert (taylor_test(Jhat, g, h, dJdm=J.block_variable.tlm_value) > 1.9)


def _test_adjoint(J, f):
    import numpy.random
    tape = Tape()
    set_working_tape(tape)

    V = f.function_space()
    h = Function(V)
    h.vector()[:] = numpy.random.rand(V.dim())

    eps_ = [0.01 / 2.0**i for i in range(5)]
    residuals = []
    for eps in eps_:

        Jp = J(f + eps * h)
        tape.clear_tape()
        Jm = J(f)
        Jm.block_variable.adj_value = 1.0
        tape.evaluate_adj()

        dJdf = f.block_variable.adj_value

        residual = abs(Jp - Jm - eps * dJdf.inner(h.vector()))
        residuals.append(residual)

    r = convergence_rates(residuals, eps_)
    print(r)
    print(residuals)

    tol = 1E-1
    assert (r[-1] > 2 - tol)


def convergence_rates(E_values, eps_values):
    from numpy import log
    r = []
    for i in range(1, len(eps_values)):
        r.append(log(E_values[i] / E_values[i - 1]) / log(eps_values[i] / eps_values[i - 1]))

    return r<|MERGE_RESOLUTION|>--- conflicted
+++ resolved
@@ -1,17 +1,12 @@
-<<<<<<< HEAD
 import pytest
 
 pytest.importorskip("firedrake")
-=======
-from firedrake import *
-from firedrake.adjoint import *
->>>>>>> 90d74cd8
 
 from numpy.random import rand
 from numpy.testing import assert_approx_equal
 
 from firedrake import *
-from firedrake_adjoint import *
+from firedrake.adjoint import *
 
 
 def test_assemble_0_forms():
