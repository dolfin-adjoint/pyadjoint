"""
Implementation of Burger's equation with nonlinear solve in each
timestep
"""
import pytest
pytest.importorskip("firedrake")

from firedrake import *
from firedrake.adjoint import *
<<<<<<< HEAD
from checkpoint_schedules import CheckpointSchedule
import numpy as np
=======

>>>>>>> 42959ef2

set_log_level(CRITICAL)

n = 30
mesh = UnitIntervalMesh(n)
V = FunctionSpace(mesh, "CG", 2)


def Dt(u, u_, timestep):
    return (u - u_)/timestep


def J(ic, solve_type):
    u_ = Function(V)
    u = Function(V)
    v = TestFunction(V)

    nu = Constant(0.0001)

    timestep = Constant(1.0/n)

    F = (Dt(u, ic, timestep)*v
         + u*u.dx(0)*v + nu*u.dx(0)*v.dx(0))*dx
    bc = DirichletBC(V, 0.0, "on_boundary")

    t = 0.0
    if solve_type == "NLVS":
        problem = NonlinearVariationalProblem(F, u, bcs=bc)
        solver = NonlinearVariationalSolver(problem)
        solver.solve()
    else:
        solve(F == 0, u, bc)
    u_.assign(u)
    tape = get_working_tape()
    tape.end_timestep()
    t += float(timestep)

    F = (Dt(u, u_, timestep)*v
         + u*u.dx(0)*v + nu*u.dx(0)*v.dx(0))*dx

    end = 0.2
    for t in tape.timestepper(np.arange(t, end, float(timestep))):
        if solve_type == "NLVS":
            solver.solve()
        else:
            solve(F == 0, u, bc)
        u_.assign(u)

    return assemble(u_*u_*dx + ic*ic*dx)


@pytest.mark.parametrize("solve_type",
                         ["solve", "NLVS"])
def test_burgers_newton(solve_type):
    tape = get_working_tape()
    tape.progress_bar = ProgressBar
    tape.enable_checkpointing(
        HRevolve(7, 2, 0))

    x, = SpatialCoordinate(mesh)
    ic = project(sin(2.*pi*x), V)

    val = J(ic, solve_type)
    assert len(tape.timesteps) == 7
    Jhat = ReducedFunctional(val, Control(ic))
    dJ = Jhat.derivative()
    assert(np.allclose(Jhat(ic), val))
    dJbar = Jhat.derivative()
    assert np.allclose(dJ.dat.data_ro[:], dJbar.dat.data_ro[:])

    h = Function(V)
    h.assign(1, annotate=False)
    assert taylor_test(Jhat, ic, h) > 1.9


test_burgers_newton("solve")<|MERGE_RESOLUTION|>--- conflicted
+++ resolved
@@ -1,91 +1,107 @@
-"""
-Implementation of Burger's equation with nonlinear solve in each
-timestep
-"""
-import pytest
-pytest.importorskip("firedrake")
+# """
+# Implementation of Burger's equation with nonlinear solve in each
+# timestep
+# """
+# import pytest
+# pytest.importorskip("firedrake")
 
 from firedrake import *
 from firedrake.adjoint import *
-<<<<<<< HEAD
-from checkpoint_schedules import CheckpointSchedule
+from checkpoint_schedules import Revolve
 import numpy as np
-=======
 
->>>>>>> 42959ef2
+# set_log_level(CRITICAL)
 
-set_log_level(CRITICAL)
-
-n = 30
-mesh = UnitIntervalMesh(n)
-V = FunctionSpace(mesh, "CG", 2)
+# n = 30
+# mesh = UnitIntervalMesh(n)
+# V = FunctionSpace(mesh, "CG", 2)
 
 
-def Dt(u, u_, timestep):
-    return (u - u_)/timestep
+# def Dt(u, u_, timestep):
+#     return (u - u_)/timestep
 
 
-def J(ic, solve_type):
-    u_ = Function(V)
-    u = Function(V)
-    v = TestFunction(V)
+# def J(ic, solve_type):
+#     u_ = Function(V)
+#     u = Function(V)
+#     v = TestFunction(V)
 
-    nu = Constant(0.0001)
+#     nu = Constant(0.0001)
 
-    timestep = Constant(1.0/n)
+#     timestep = Constant(1.0/n)
 
-    F = (Dt(u, ic, timestep)*v
-         + u*u.dx(0)*v + nu*u.dx(0)*v.dx(0))*dx
-    bc = DirichletBC(V, 0.0, "on_boundary")
+#     F = (Dt(u, ic, timestep)*v
+#          + u*u.dx(0)*v + nu*u.dx(0)*v.dx(0))*dx
+#     bc = DirichletBC(V, 0.0, "on_boundary")
 
-    t = 0.0
-    if solve_type == "NLVS":
-        problem = NonlinearVariationalProblem(F, u, bcs=bc)
-        solver = NonlinearVariationalSolver(problem)
-        solver.solve()
-    else:
-        solve(F == 0, u, bc)
-    u_.assign(u)
-    tape = get_working_tape()
-    tape.end_timestep()
-    t += float(timestep)
+#     t = 0.0
+#     if solve_type == "NLVS":
+#         problem = NonlinearVariationalProblem(F, u, bcs=bc)
+#         solver = NonlinearVariationalSolver(problem)
+#         solver.solve()
+#     else:
+#         solve(F == 0, u, bc)
+#     u_.assign(u)
+#     tape = get_working_tape()
+#     tape.end_timestep()
+#     t += float(timestep)
 
-    F = (Dt(u, u_, timestep)*v
-         + u*u.dx(0)*v + nu*u.dx(0)*v.dx(0))*dx
+#     F = (Dt(u, u_, timestep)*v
+#          + u*u.dx(0)*v + nu*u.dx(0)*v.dx(0))*dx
 
-    end = 0.2
-    for t in tape.timestepper(np.arange(t, end, float(timestep))):
-        if solve_type == "NLVS":
-            solver.solve()
-        else:
-            solve(F == 0, u, bc)
-        u_.assign(u)
+#     end = 0.2
+#     for t in tape.timestepper(np.arange(t, end, float(timestep))):
+#         if solve_type == "NLVS":
+#             solver.solve()
+#         else:
+#             solve(F == 0, u, bc)
+#         u_.assign(u)
 
-    return assemble(u_*u_*dx + ic*ic*dx)
+#     return assemble(u_*u_*dx + ic*ic*dx)
 
 
-@pytest.mark.parametrize("solve_type",
-                         ["solve", "NLVS"])
-def test_burgers_newton(solve_type):
-    tape = get_working_tape()
-    tape.progress_bar = ProgressBar
-    tape.enable_checkpointing(
-        HRevolve(7, 2, 0))
+# @pytest.mark.parametrize("solve_type",
+#                          ["solve", "NLVS"])
+# def test_burgers_newton(solve_type):
+#     tape = get_working_tape()
+#     tape.progress_bar = ProgressBar
+#     tape.enable_checkpointing(
+#         HRevolve(7, 2, 0))
 
-    x, = SpatialCoordinate(mesh)
-    ic = project(sin(2.*pi*x), V)
+#     x, = SpatialCoordinate(mesh)
+#     ic = project(sin(2.*pi*x), V)
 
-    val = J(ic, solve_type)
-    assert len(tape.timesteps) == 7
-    Jhat = ReducedFunctional(val, Control(ic))
-    dJ = Jhat.derivative()
-    assert(np.allclose(Jhat(ic), val))
-    dJbar = Jhat.derivative()
-    assert np.allclose(dJ.dat.data_ro[:], dJbar.dat.data_ro[:])
+#     val = J(ic, solve_type)
+#     assert len(tape.timesteps) == 7
+#     Jhat = ReducedFunctional(val, Control(ic))
+#     dJ = Jhat.derivative()
+#     assert(np.allclose(Jhat(ic), val))
+#     dJbar = Jhat.derivative()
+#     assert np.allclose(dJ.dat.data_ro[:], dJbar.dat.data_ro[:])
 
-    h = Function(V)
-    h.assign(1, annotate=False)
-    assert taylor_test(Jhat, ic, h) > 1.9
+#     h = Function(V)
+#     h.assign(1, annotate=False)
+#     assert taylor_test(Jhat, ic, h) > 1.9
 
 
-test_burgers_newton("solve")+# test_burgers_newton("solve")
+
+
+tape = get_working_tape()
+tape.progress_bar = ProgressBar
+tape.enable_checkpointing(Revolve(7, 2))
+
+x, = SpatialCoordinate(mesh)
+ic = project(sin(2.*pi*x), V)
+
+val = J(ic, solve_type)
+assert len(tape.timesteps) == 7
+Jhat = ReducedFunctional(val, Control(ic))
+dJ = Jhat.derivative()
+assert(np.allclose(Jhat(ic), val))
+dJbar = Jhat.derivative()
+assert np.allclose(dJ.dat.data_ro[:], dJbar.dat.data_ro[:])
+
+h = Function(V)
+h.assign(1, annotate=False)
+assert taylor_test(Jhat, ic, h) > 1.9