import pytest
pytest.importorskip("firedrake")

from firedrake import *
from firedrake.adjoint import *

from numpy.random import rand


def test_constant():
    mesh = IntervalMesh(10, 0, 1)
    V = FunctionSpace(mesh, "Lagrange", 1)

    c = Constant(1, domain=mesh)
    f = Function(V)
    f.vector()[:] = 1

    u = Function(V)
    v = TestFunction(V)
    bc = DirichletBC(V, Constant(1, domain=mesh), "on_boundary")

    F = inner(grad(u), grad(v))*dx - f**2*v*dx
    solve(F == 0, u, bc)

    J = assemble(c**2*u*dx)
    Jhat = ReducedFunctional(J, Control(c))
    assert taylor_test(Jhat, c, Constant(1, domain=mesh)) > 1.9


def test_function():
    mesh = IntervalMesh(10, 0, 1)
    V = FunctionSpace(mesh, "Lagrange", 1)

    c = Constant(1)
    f = Function(V)
    f.vector()[:] = 1

    u = Function(V)
    v = TestFunction(V)
    bc = DirichletBC(V, Constant(1), "on_boundary")

    F = inner(grad(u), grad(v))*dx - f**2*v*dx
    solve(F == 0, u, bc)

    J = assemble(c**2*u*dx)
    Jhat = ReducedFunctional(J, Control(f))

    h = Function(V)
    h.vector()[:] = rand(V.dof_dset.size)
    assert taylor_test(Jhat, f, h) > 1.9


@pytest.mark.parametrize("control", ["dirichlet", "neumann"])
def test_wrt_function_dirichlet_boundary(control):
    mesh = UnitSquareMesh(10, 10)

    V = FunctionSpace(mesh, "CG", 1)
    u = TrialFunction(V)
    u_ = Function(V)
    v = TestFunction(V)

    x, y = SpatialCoordinate(mesh)
    bc_func = project(sin(y), V)
    bc1 = DirichletBC(V, bc_func, 1)
    bc2 = DirichletBC(V, 2, 2)
    bc = [bc1, bc2]

    g1 = Constant(2, domain=mesh)
    g2 = Constant(1, domain=mesh)
    f = Function(V)
    f.vector()[:] = 10

    a = inner(grad(u), grad(v))*dx
    L = inner(f, v)*dx + inner(g1, v)*ds(4) + inner(g2, v)*ds(3)

    solve(a == L, u_, bc)

    J = assemble(u_**2*dx)

    if control == "dirichlet":
        Jhat = ReducedFunctional(J, Control(bc_func))
        g = bc_func
        h = Function(V)
        h.vector()[:] = 1
    else:
        Jhat = ReducedFunctional(J, Control(g1))
        g = g1
        h = Constant(1)

    assert taylor_test(Jhat, g, h) > 1.9


def test_time_dependent():
    # Defining the domain, 100 points from 0 to 1
    mesh = IntervalMesh(100, 0, 1)

    # Defining function space, test and trial functions
    V = FunctionSpace(mesh, "CG", 1)
    u = TrialFunction(V)
    u_ = Function(V)
    v = TestFunction(V)

    # Dirichlet boundary conditions
    bc_left = DirichletBC(V, 1, 1)
    bc_right = DirichletBC(V, 2, 2)
    bc = [bc_left, bc_right]

    # Some variables
    T = 0.5
    dt = 0.1
    f = Function(V)
    f.vector()[:] = 1

    u_1 = Function(V)
    u_1.vector()[:] = 1
    control = Control(u_1)

    a = u_1*u*v*dx + dt*f*inner(grad(u), grad(v))*dx
    L = u_1*v*dx

    # Time loop
    t = dt
    while t <= T:
        solve(a == L, u_, bc)
        u_1.assign(u_)
        t += dt

    J = assemble(u_1**2*dx)

    Jhat = ReducedFunctional(J, control)

    h = Function(V)
    h.vector()[:] = 1
    assert taylor_test(Jhat, control.tape_value(), h) > 1.9


def test_mixed_boundary():
    mesh = UnitSquareMesh(10, 10)

    V = FunctionSpace(mesh, "CG", 1)
    u = TrialFunction(V)
    u_ = Function(V)
    v = TestFunction(V)

    x, y = SpatialCoordinate(mesh)
    bc1 = DirichletBC(V, y**2, 1)
    bc2 = DirichletBC(V, 2, 2)
    bc = [bc1, bc2]
    g1 = Constant(2)
    g2 = Constant(1)
    f = Function(V)
    f.vector()[:] = 10

    a = f*inner(grad(u), grad(v))*dx
    L = inner(f, v)*dx + inner(g1, v)*ds(4) + inner(g2, v)*ds(3)

    solve(a == L, u_, bc)

    J = assemble(u_**2*dx)

    Jhat = ReducedFunctional(J, Control(f))
    h = Function(V)
    h.vector()[:] = 1
    assert taylor_test(Jhat, f, h) > 1.9


def test_assemble_recompute():
    mesh = UnitSquareMesh(10, 10)
    V = FunctionSpace(mesh, "CG", 1)

<<<<<<< HEAD
    u = Function(V)
    u.vector()[:] = 1

=======
>>>>>>> 42959ef2
    f = Function(V)
    f.vector()[:] = 2
    expr = Constant(assemble(f**2*dx), domain=mesh)
    J = assemble(expr**2*dx(domain=mesh))
    Jhat = ReducedFunctional(J, Control(f))

    h = Function(V)
    h.vector()[:] = 1
    assert taylor_test(Jhat, f, h) > 1.9


def test_multiple_reduced_functionals():
    mesh = UnitSquareMesh(10, 10)
    V = FunctionSpace(mesh, "CG", 1)

    controls = []
    u = Function(V)
    v = TestFunction(V)

    b = Constant(2)
    controls.append(Control(b))
    F = inner(grad(u), grad(v))*dx - b*v*dx
    bc = DirichletBC(V, b, "on_boundary")
    solve(F == 0, u, bc)

    a = Constant(1)
    x = SpatialCoordinate(mesh)
    f = project(a*x[0]*x[1], V)
    controls.append(Control(f))

    F = inner(grad(u), grad(v))*dx - f*v*dx
    solve(F == 0, u, bc)

    J = assemble(inner(u, u)*dx)
    Jhat = ReducedFunctional(J, controls)
    h = Function(V)
    h.vector()[:] = rand(V.dim())
    hs = [Constant(1), h]
    assert taylor_test(Jhat, [b, f], hs) > 1.9

    Jhat = ReducedFunctional(J, controls[1])
    assert taylor_test(Jhat, f, h) > 1.9

    Jhat = ReducedFunctional(J, controls[0])
    assert taylor_test(Jhat, b, Constant(1)) > 1.9


def test_multiple_optimized_reduced_functionals():
    mesh = UnitSquareMesh(10, 10)
    V = FunctionSpace(mesh, "CG", 1)

    f = Function(V)
    f.vector()[:] = 1
    control = Control(f)
    u = TrialFunction(V)
    v = TestFunction(V)
    a = inner(u, v)*dx
    L = f*v*dx
    sol = Function(V)
    solve(a == L, sol)

    J1 = assemble(sol**2*dx)
    J2 = assemble(sol**4*dx)
    Jhat = ReducedFunctional(J1, control)

    tape = get_working_tape()
    tape2 = tape.copy()
    pre_len = len(tape.get_blocks())
    assert pre_len == len(tape.get_blocks())
    assert pre_len == len(tape2.get_blocks())

    Jhat.optimize_tape()
    assert pre_len > len(tape.get_blocks())
    assert pre_len == len(tape2.get_blocks())

    Jhat2 = ReducedFunctional(J2, control, tape=tape2)
    Jhat2.optimize_tape()

    h = Function(V)
    h.vector()[:] = rand(V.dim())
    assert taylor_test(Jhat, f, h) > 1.9
    assert taylor_test(Jhat2, f, h) > 1.9<|MERGE_RESOLUTION|>--- conflicted
+++ resolved
@@ -168,12 +168,9 @@
     mesh = UnitSquareMesh(10, 10)
     V = FunctionSpace(mesh, "CG", 1)
 
-<<<<<<< HEAD
     u = Function(V)
     u.vector()[:] = 1
 
-=======
->>>>>>> 42959ef2
     f = Function(V)
     f.vector()[:] = 2
     expr = Constant(assemble(f**2*dx), domain=mesh)
