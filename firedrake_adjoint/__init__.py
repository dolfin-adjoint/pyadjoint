# flake8: noqa

import pyadjoint
__version__ = pyadjoint.__version__

import sys
if 'backend' not in sys.modules:
    import firedrake
    sys.modules['backend'] = firedrake
else:
    raise ImportError("'backend' module already exists?")

# flake8: noqa F401
from fenics_adjoint.assembly import assemble, assemble_system
from fenics_adjoint.solving import solve
from fenics_adjoint.projection import project
from fenics_adjoint.types import Constant, DirichletBC
from fenics_adjoint.variational_solver import (NonlinearVariationalProblem, NonlinearVariationalSolver,
                                               LinearVariationalProblem, LinearVariationalSolver)
from fenics_adjoint.interpolation import interpolate
from fenics_adjoint.ufl_constraints import UFLInequalityConstraint, UFLEqualityConstraint

from pyadjoint.tape import (Tape, set_working_tape, get_working_tape,
<<<<<<< HEAD
                            pause_annotation, continue_annotation, stop_annotating)
=======
                            pause_annotation, continue_annotation,
                            stop_annotating)
>>>>>>> 58034ba5
from pyadjoint.reduced_functional import ReducedFunctional
from pyadjoint.verification import taylor_test, taylor_to_dict
from pyadjoint.drivers import compute_gradient, compute_hessian
from pyadjoint.adjfloat import AdjFloat
from pyadjoint.control import Control
from pyadjoint import IPOPTSolver, ROLSolver, MinimizationProblem, InequalityConstraint, minimize

from firedrake_adjoint.types import *


set_working_tape(Tape())<|MERGE_RESOLUTION|>--- conflicted
+++ resolved
@@ -21,12 +21,8 @@
 from fenics_adjoint.ufl_constraints import UFLInequalityConstraint, UFLEqualityConstraint
 
 from pyadjoint.tape import (Tape, set_working_tape, get_working_tape,
-<<<<<<< HEAD
-                            pause_annotation, continue_annotation, stop_annotating)
-=======
                             pause_annotation, continue_annotation,
                             stop_annotating)
->>>>>>> 58034ba5
 from pyadjoint.reduced_functional import ReducedFunctional
 from pyadjoint.verification import taylor_test, taylor_to_dict
 from pyadjoint.drivers import compute_gradient, compute_hessian
