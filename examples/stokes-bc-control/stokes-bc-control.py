--- conflicted
+++ resolved
@@ -49,20 +49,13 @@
 # Implementation
 # **************
 #
-<<<<<<< HEAD
 # First, the :py:mod:`dolfin` and :py:mod:`dolfin_adjoint` modules are imported:
 from dolfin import *
 from dolfin_adjoint import *
-=======
-# First, the :py:mod:`fenics` and :py:mod:`fenics_adjoint` modules are imported:
-
-from fenics import *
-from fenics_adjoint import *
 
 # Change matplotlib backend to work in docker.
 import matplotlib
 matplotlib.use("agg")
->>>>>>> b1af124b
 
 # Next, we load the mesh. The mesh was generated with mshr; see make-mesh.py
 # in the same directory.
@@ -92,6 +85,11 @@
 V_collapse = V.collapse()
 g = Function(V_collapse, name="Control")
 
+# Now we define some parameters, including the Nitsche penalty
+# parameter :math:`\gamma` (typically 10), the mesh element size
+# :math:`h`, the normal direction at the boundary :math:`n`, and the
+# strong Dirichlet boundary conditions apart from the circle boundary
+# where we will enforce the boundary condition via the Nitsche method.
 
 # Set parameter values
 nu = Constant(1)     # Viscosity coefficient
@@ -106,36 +104,12 @@
     def inside(self, x, on_boundary):
         return on_boundary and (x[0]-10)**2 + (x[1]-5)**2 < 3**2
 
-<<<<<<< HEAD
-facet_marker = MeshFunction("size_t", mesh, mesh.geometric_dimension()-1)
-=======
 facet_marker = MeshFunction("size_t", mesh, mesh.topology().dim() - 1)
->>>>>>> b1af124b
 facet_marker.set_all(10)
 Circle().mark(facet_marker, 2)
 
 ds = ds(subdomain_data=facet_marker)
 circle = DirichletBC(W.sub(0), g, facet_marker, 2)
-
-<<<<<<< HEAD
-# Now we define some parameters, including the Nitsche penalty
-# parameter :math:`\gamma` (typically 10), the mesh element size
-# :math:`h`, the normal direction at the boundary :math:`n`, and the
-# strong Dirichlet boundary conditions apart from the circle boundary
-# where we will enforce the boundary condition via the Nitsche method.
-
-# Set parameter values
-nu = Constant(1)     # Viscosity coefficient
-gamma = Constant(10)    # Nitsche penalty parameter
-n = FacetNormal(mesh)
-h = 2*Circumradius(mesh)
-
-# Define boundary conditions
-u_inflow = Expression(("x[1]*(10-x[1])/25", "0"),degree=3)
-noslip = DirichletBC(W.sub(0), (0, 0),
-                     "on_boundary && (x[1] >= 9.9 || x[1] < 0.1)")
-inflow = DirichletBC(W.sub(0), u_inflow, "on_boundary && x[0] <= 0.1")
-bcs = [inflow, noslip]
 
 # The Dirichlet condition at the circle is enforced by the Nitsche
 # approach.  To begin with we derive the standard weak formulation of
@@ -184,9 +158,7 @@
 #             + \left<q n, g\right>_{\partial \Omega_{\textrm{circle}}}
 #
 # In code, this becomes:
-=======
 bcs = [inflow, noslip, circle]
->>>>>>> b1af124b
 
 a = (nu*inner(grad(u), grad(v))*dx
      - inner(p, div(v))*dx
@@ -201,16 +173,9 @@
 u, p = split(s)
 alpha = Constant(10)
 
-<<<<<<< HEAD
 J = assemble(1./2*inner(grad(u), grad(u))*dx + alpha/2*inner(g, g)*ds(2))
 m = Control(g)
 Jhat = ReducedFunctional(J, m)
-=======
-J = assemble(1./2*inner(u, u)**2*dx + alpha/2*inner(g, g)*ds(2))
-dJdm = compute_gradient(J, Control(g))
-
-Jhat = ReducedFunctional(J, Control(g))
->>>>>>> b1af124b
 
 g_opt = minimize(Jhat, options={"disp": True})
 
@@ -226,9 +191,9 @@
 plt.savefig("velocity.png")
 plt.clf()
 plot(s.sub(1), title="Pressure")
-<<<<<<< HEAD
 import matplotlib.pyplot as plt
 plt.show()
+plt.savefig("pressure.png")
 # Results
 # *******
 #
@@ -295,7 +260,4 @@
 #
 # .. bibliography:: /documentation/stokes-bc-control/stokes-bc-control.bib
 #    :cited:
-#    :labelprefix: 2E-
-=======
-plt.savefig("pressure.png")
->>>>>>> b1af124b
+#    :labelprefix: 2E-